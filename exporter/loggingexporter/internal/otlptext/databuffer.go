// Copyright The OpenTelemetry Authors
//
// Licensed under the Apache License, Version 2.0 (the "License");
// you may not use this file except in compliance with the License.
// You may obtain a copy of the License at
//
//       http://www.apache.org/licenses/LICENSE-2.0
//
// Unless required by applicable law or agreed to in writing, software
// distributed under the License is distributed on an "AS IS" BASIS,
// WITHOUT WARRANTIES OR CONDITIONS OF ANY KIND, either express or implied.
// See the License for the specific language governing permissions and
// limitations under the License.

package otlptext // import "go.opentelemetry.io/collector/exporter/loggingexporter/internal/otlptext"

import (
	"bytes"
	"fmt"
<<<<<<< HEAD
	"strconv"
=======
	"math"
>>>>>>> f24a6ac3
	"strings"

	"go.opentelemetry.io/collector/pdata/pcommon"
	"go.opentelemetry.io/collector/pdata/pmetric"
	"go.opentelemetry.io/collector/pdata/ptrace"
)

type dataBuffer struct {
	buf bytes.Buffer
}

func (b *dataBuffer) logEntry(format string, a ...interface{}) {
	b.buf.WriteString(fmt.Sprintf(format, a...))
	b.buf.WriteString("\n")
}

func (b *dataBuffer) logAttr(attr string, value string) {
	b.logEntry("    %-15s: %s", attr, value)
}

func (b *dataBuffer) logAttributes(header string, m pcommon.Map) {
	if m.Len() == 0 {
		return
	}

	b.logEntry("%s:", header)
	attrPrefix := "     ->"

	// Add offset to attributes if needed.
	headerParts := strings.Split(header, "->")
	if len(headerParts) > 1 {
		attrPrefix = headerParts[0] + attrPrefix
	}

	m.Sort().Range(func(k string, v pcommon.Value) bool {
		b.logEntry("%s %s: %s", attrPrefix, k, valueToString(v))
		return true
	})
}

func (b *dataBuffer) logInstrumentationScope(il pcommon.InstrumentationScope) {
	b.logEntry(
		"InstrumentationScope %s %s",
		il.Name(),
		il.Version())
	b.logAttributes("InstrumentationScope attributes", il.Attributes())
}

func (b *dataBuffer) logMetricDescriptor(md pmetric.Metric) {
	b.logEntry("Descriptor:")
	b.logEntry("     -> Name: %s", md.Name())
	b.logEntry("     -> Description: %s", md.Description())
	b.logEntry("     -> Unit: %s", md.Unit())
	b.logEntry("     -> DataType: %s", md.Type().String())
}

func (b *dataBuffer) logMetricDataPoints(m pmetric.Metric) {
	switch m.Type() {
	case pmetric.MetricTypeEmpty:
		return
	case pmetric.MetricTypeGauge:
		b.logNumberDataPoints(m.Gauge().DataPoints())
	case pmetric.MetricTypeSum:
		data := m.Sum()
		b.logEntry("     -> IsMonotonic: %t", data.IsMonotonic())
		b.logEntry("     -> AggregationTemporality: %s", data.AggregationTemporality().String())
		b.logNumberDataPoints(data.DataPoints())
	case pmetric.MetricTypeHistogram:
		data := m.Histogram()
		b.logEntry("     -> AggregationTemporality: %s", data.AggregationTemporality().String())
		b.logHistogramDataPoints(data.DataPoints())
	case pmetric.MetricTypeExponentialHistogram:
		data := m.ExponentialHistogram()
		b.logEntry("     -> AggregationTemporality: %s", data.AggregationTemporality().String())
		b.logExponentialHistogramDataPoints(data.DataPoints())
	case pmetric.MetricTypeSummary:
		data := m.Summary()
		b.logDoubleSummaryDataPoints(data.DataPoints())
	}
}

func (b *dataBuffer) logNumberDataPoints(ps pmetric.NumberDataPointSlice) {
	for i := 0; i < ps.Len(); i++ {
		p := ps.At(i)
		b.logEntry("NumberDataPoints #%d", i)
		b.logDataPointAttributes(p.Attributes())

		b.logEntry("StartTimestamp: %s", p.StartTimestamp())
		b.logEntry("Timestamp: %s", p.Timestamp())
		switch p.ValueType() {
		case pmetric.NumberDataPointValueTypeInt:
			b.logEntry("Value: %d", p.IntValue())
		case pmetric.NumberDataPointValueTypeDouble:
			b.logEntry("Value: %f", p.DoubleValue())
		}
	}
}

func (b *dataBuffer) logHistogramDataPoints(ps pmetric.HistogramDataPointSlice) {
	for i := 0; i < ps.Len(); i++ {
		p := ps.At(i)
		b.logEntry("HistogramDataPoints #%d", i)
		b.logDataPointAttributes(p.Attributes())

		b.logEntry("StartTimestamp: %s", p.StartTimestamp())
		b.logEntry("Timestamp: %s", p.Timestamp())
		b.logEntry("Count: %d", p.Count())

		if p.HasSum() {
			b.logEntry("Sum: %f", p.Sum())
		}

		if p.HasMin() {
			b.logEntry("Min: %f", p.Min())
		}

		if p.HasMax() {
			b.logEntry("Max: %f", p.Max())
		}

		for i := 0; i < p.ExplicitBounds().Len(); i++ {
			b.logEntry("ExplicitBounds #%d: %f", i, p.ExplicitBounds().At(i))
		}

		for j := 0; j < p.BucketCounts().Len(); j++ {
			b.logEntry("Buckets #%d, Count: %d", j, p.BucketCounts().At(j))
		}
	}
}

func (b *dataBuffer) logExponentialHistogramDataPoints(ps pmetric.ExponentialHistogramDataPointSlice) {
	for i := 0; i < ps.Len(); i++ {
		p := ps.At(i)
		b.logEntry("ExponentialHistogramDataPoints #%d", i)
		b.logDataPointAttributes(p.Attributes())

		b.logEntry("StartTimestamp: %s", p.StartTimestamp())
		b.logEntry("Timestamp: %s", p.Timestamp())
		b.logEntry("Count: %d", p.Count())

		if p.HasSum() {
			b.logEntry("Sum: %f", p.Sum())
		}

		if p.HasMin() {
			b.logEntry("Min: %f", p.Min())
		}

		if p.HasMax() {
			b.logEntry("Max: %f", p.Max())
		}

		m := newExpoHistoMapping(p.Scale())

		negB := p.Negative().BucketCounts()
		posB := p.Positive().BucketCounts()

		for i := 0; i < negB.Len(); i++ {
			pos := negB.Len() - i - 1
			index := p.Negative().Offset() + int32(pos)
			b.logEntry("Bucket [%s, %s), Count: %d",
				m.stringLowerBoundary(index, true),
				m.stringLowerBoundary(index+1, true),
				negB.At(pos))
		}

		if p.ZeroCount() != 0 {
			b.logEntry("Bucket [0, 0], Count: %d", p.ZeroCount())
		}

		for pos := 0; pos < posB.Len(); pos++ {
			index := p.Positive().Offset() + int32(pos)
			b.logEntry("Bucket (%s, %s], Count: %d",
				m.stringLowerBoundary(index, false),
				m.stringLowerBoundary(index+1, false),
				posB.At(pos))
		}
	}
}

func (b *dataBuffer) logDoubleSummaryDataPoints(ps pmetric.SummaryDataPointSlice) {
	for i := 0; i < ps.Len(); i++ {
		p := ps.At(i)
		b.logEntry("SummaryDataPoints #%d", i)
		b.logDataPointAttributes(p.Attributes())

		b.logEntry("StartTimestamp: %s", p.StartTimestamp())
		b.logEntry("Timestamp: %s", p.Timestamp())
		b.logEntry("Count: %d", p.Count())
		b.logEntry("Sum: %f", p.Sum())

		quantiles := p.QuantileValues()
		for i := 0; i < quantiles.Len(); i++ {
			quantile := quantiles.At(i)
			b.logEntry("QuantileValue #%d: Quantile %f, Value %f", i, quantile.Quantile(), quantile.Value())
		}
	}
}

func (b *dataBuffer) logDataPointAttributes(attributes pcommon.Map) {
	b.logAttributes("Data point attributes", attributes)
}

func (b *dataBuffer) logEvents(description string, se ptrace.SpanEventSlice) {
	if se.Len() == 0 {
		return
	}

	b.logEntry("%s:", description)
	for i := 0; i < se.Len(); i++ {
		e := se.At(i)
		b.logEntry("SpanEvent #%d", i)
		b.logEntry("     -> Name: %s", e.Name())
		b.logEntry("     -> Timestamp: %s", e.Timestamp())
		b.logEntry("     -> DroppedAttributesCount: %d", e.DroppedAttributesCount())

		if e.Attributes().Len() == 0 {
			continue
		}
		b.logAttributes("     -> Attributes:", e.Attributes())
	}
}

func (b *dataBuffer) logLinks(description string, sl ptrace.SpanLinkSlice) {
	if sl.Len() == 0 {
		return
	}

	b.logEntry("%s:", description)

	for i := 0; i < sl.Len(); i++ {
		l := sl.At(i)
		b.logEntry("SpanLink #%d", i)
		b.logEntry("     -> Trace ID: %s", l.TraceID().HexString())
		b.logEntry("     -> ID: %s", l.SpanID().HexString())
		b.logEntry("     -> TraceState: %s", l.TraceState().AsRaw())
		b.logEntry("     -> DroppedAttributesCount: %d", l.DroppedAttributesCount())
		if l.Attributes().Len() == 0 {
			continue
		}
		b.logAttributes("     -> Attributes:", l.Attributes())
	}
}

func valueToString(v pcommon.Value) string {
	return fmt.Sprintf("%s(%s)", v.Type().String(), v.AsString())
}<|MERGE_RESOLUTION|>--- conflicted
+++ resolved
@@ -17,11 +17,6 @@
 import (
 	"bytes"
 	"fmt"
-<<<<<<< HEAD
-	"strconv"
-=======
-	"math"
->>>>>>> f24a6ac3
 	"strings"
 
 	"go.opentelemetry.io/collector/pdata/pcommon"
