// Copyright The OpenTelemetry Authors
//
// Licensed under the Apache License, Version 2.0 (the "License");
// you may not use this file except in compliance with the License.
// You may obtain a copy of the License at
//
//       http://www.apache.org/licenses/LICENSE-2.0
//
// Unless required by applicable law or agreed to in writing, software
// distributed under the License is distributed on an "AS IS" BASIS,
// WITHOUT WARRANTIES OR CONDITIONS OF ANY KIND, either express or implied.
// See the License for the specific language governing permissions and
// limitations under the License.

package otlptext

import (
<<<<<<< HEAD
	"fmt"
	"math/big"
=======
	"os"
	"path/filepath"
	"strings"
>>>>>>> 0578ca43
	"testing"

	"github.com/lightstep/go-expohisto/mapping/exponent"
	"github.com/lightstep/go-expohisto/mapping/logarithm"
	"github.com/stretchr/testify/assert"
	"github.com/stretchr/testify/require"

	"go.opentelemetry.io/collector/internal/testdata"
	"go.opentelemetry.io/collector/pdata/pmetric"
)

func TestMetricsText(t *testing.T) {
	tests := []struct {
		name string
		in   pmetric.Metrics
		out  string
	}{
		{
			name: "empty_metrics",
			in:   pmetric.NewMetrics(),
			out:  "empty.out",
		},
		{
			name: "metrics_with_all_types",
			in:   testdata.GenerateMetricsAllTypes(),
			out:  "metrics_with_all_types.out",
		},
		{
			name: "two_metrics",
			in:   testdata.GenerateMetrics(2),
			out:  "two_metrics.out",
		},
		{
			name: "invalid_metric_type",
			in:   testdata.GenerateMetricsMetricTypeInvalid(),
			out:  "invalid_metric_type.out",
		},
	}
	for _, tt := range tests {
		t.Run(tt.name, func(t *testing.T) {
			got, err := NewTextMetricsMarshaler().MarshalMetrics(tt.in)
			assert.NoError(t, err)
			out, err := os.ReadFile(filepath.Join("testdata", "metrics", tt.out))
			require.NoError(t, err)
			expected := strings.ReplaceAll(string(out), "\r", "")
			assert.Equal(t, expected, string(got))
		})
	}
}

func TestExpoHistoOverflowMapping(t *testing.T) {
	// Compute the string value of 0x1p+1024
	b := big.NewFloat(1)
	b.SetMantExp(b, 1024)
	expect := b.String()

	// For positive scales, the +Inf threshold happens at 1024<<scale
	for scale := logarithm.MinScale; scale <= logarithm.MaxScale; scale++ {
		m := newExpoHistoMapping(scale)
		threshold := int32(1024) << scale

		// Check that this can't be mapped to a float64.
		_, err := m.mapping.LowerBoundary(threshold)
		require.Error(t, err)

		// Require the special case.
		require.Equal(t, expect, m.stringLowerBoundary(threshold, false))
		require.Equal(t, "-"+expect, m.stringLowerBoundary(threshold, true))

		require.Equal(t, "OVERFLOW", m.stringLowerBoundary(threshold+1, false))
		require.Equal(t, "-OVERFLOW", m.stringLowerBoundary(threshold+1, true))
	}
	// For scales <= 0, the +Inf threshold happens at 1024>>-scale
	for scale := exponent.MinScale; scale <= exponent.MaxScale; scale++ {
		m := newExpoHistoMapping(scale)
		threshold := int32(1024) >> -scale

		require.Equal(t, expect, m.stringLowerBoundary(threshold, false))
		require.Equal(t, "-"+expect, m.stringLowerBoundary(threshold, true))

		require.Equal(t, "OVERFLOW", m.stringLowerBoundary(threshold+1, false))
		require.Equal(t, "-OVERFLOW", m.stringLowerBoundary(threshold+1, true))
	}

	// For an invalid scale, any positive index overflows
	invalid := newExpoHistoMapping(100)

	require.Equal(t, "OVERFLOW", invalid.stringLowerBoundary(1, false))
	require.Equal(t, "-OVERFLOW", invalid.stringLowerBoundary(1, true))

	// But index 0 always works
	require.Equal(t, "1", invalid.stringLowerBoundary(0, false))
	require.Equal(t, "-1", invalid.stringLowerBoundary(0, true))
}

func TestExpoHistoUnderflowMapping(t *testing.T) {
	// For all valid scales
	for scale := int32(-10); scale <= 20; scale++ {
		m := newExpoHistoMapping(scale)
		idx := m.mapping.MapToIndex(0x1p-1022)
		lb, err := m.mapping.LowerBoundary(idx)
		require.NoError(t, err)

		require.Equal(t, fmt.Sprintf("%g", lb), m.stringLowerBoundary(idx, false))
		require.Equal(t, fmt.Sprintf("-%g", lb), m.stringLowerBoundary(idx, true))

		require.Equal(t, "UNDERFLOW", m.stringLowerBoundary(idx-1, false))
		require.Equal(t, "-UNDERFLOW", m.stringLowerBoundary(idx-1, true))
	}

	// For an invalid scale, any positive index overflows
	invalid := newExpoHistoMapping(100)

	require.Equal(t, "UNDERFLOW", invalid.stringLowerBoundary(-1, false))
	require.Equal(t, "-UNDERFLOW", invalid.stringLowerBoundary(-1, true))
}<|MERGE_RESOLUTION|>--- conflicted
+++ resolved
@@ -15,14 +15,11 @@
 package otlptext
 
 import (
-<<<<<<< HEAD
 	"fmt"
 	"math/big"
-=======
 	"os"
 	"path/filepath"
 	"strings"
->>>>>>> 0578ca43
 	"testing"
 
 	"github.com/lightstep/go-expohisto/mapping/exponent"
