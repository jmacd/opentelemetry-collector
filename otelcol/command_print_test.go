// Copyright The OpenTelemetry Authors
// SPDX-License-Identifier: Apache-2.0

package otelcol // import "go.opentelemetry.io/collector/otelcol"

import (
        "bytes"
        "os"
        "testing"

<<<<<<< HEAD
        "github.com/stretchr/testify/assert"
        "github.com/stretchr/testify/require"
        yaml "sigs.k8s.io/yaml/goyaml.v3"
=======
	"github.com/stretchr/testify/require"
	yaml "go.yaml.in/yaml/v3"
>>>>>>> 302af250

        "go.opentelemetry.io/collector/confmap"
        "go.opentelemetry.io/collector/confmap/provider/fileprovider"
        "go.opentelemetry.io/collector/confmap/provider/yamlprovider"
        "go.opentelemetry.io/collector/connector/connectortest"
        "go.opentelemetry.io/collector/exporter/otlpexporter"
        "go.opentelemetry.io/collector/extension/extensiontest"
        "go.opentelemetry.io/collector/featuregate"
        "go.opentelemetry.io/collector/processor/processortest"
        "go.opentelemetry.io/collector/receiver/otlpreceiver"
)

<<<<<<< HEAD
// otlpFactories creates factories that include OTLP components for testing sensitive data
func otlpFactories() (Factories, error) {
        var factories Factories
        var err error

        if factories.Receivers, err = MakeFactoryMap(otlpreceiver.NewFactory()); err != nil {
                return Factories{}, err
        }

        if factories.Exporters, err = MakeFactoryMap(otlpexporter.NewFactory()); err != nil {
                return Factories{}, err
        }

        if factories.Processors, err = MakeFactoryMap(processortest.NewNopFactory()); err != nil {
                return Factories{}, err
        }

        if factories.Extensions, err = MakeFactoryMap(extensiontest.NewNopFactory()); err != nil {
                return Factories{}, err
        }

        if factories.Connectors, err = MakeFactoryMap(connectortest.NewNopFactory()); err != nil {
                return Factories{}, err
        }

        return factories, nil
}

func TestPrintInitialConfigCommand(t *testing.T) {
        tests := []struct {
                name      string
                set       confmap.ResolverSettings
                errString string
        }{
                {
                        name:      "no URIs",
                        set:       confmap.ResolverSettings{},
                        errString: "at least one config flag must be provided",
                },
                {
                        name: "valid URI - file not found",
                        set: confmap.ResolverSettings{
                                URIs: []string{"file:blabla.yaml"},
                                ProviderFactories: []confmap.ProviderFactory{
                                        fileprovider.NewFactory(),
                                },
                                DefaultScheme: "file",
                        },
                        errString: "cannot retrieve the configuration: unable to read the file",
                },
                {
                        name: "valid URI",
                        set: confmap.ResolverSettings{
                                URIs: []string{"yaml:processors::batch/foo::timeout: 3s"},
                                ProviderFactories: []confmap.ProviderFactory{
                                        yamlprovider.NewFactory(),
                                },
                                DefaultScheme: "yaml",
                        },
                },
                {
                        name: "valid URI - no provider set",
                        set: confmap.ResolverSettings{
                                URIs:          []string{"yaml:processors::batch/foo::timeout: 3s"},
                                DefaultScheme: "yaml",
                        },
                        errString: "at least one Provider must be supplied",
                },
                {
                        name: "valid URI - invalid scheme name",
                        set: confmap.ResolverSettings{
                                URIs:          []string{"yaml:processors::batch/foo::timeout: 3s"},
                                DefaultScheme: "foo",
                                ProviderFactories: []confmap.ProviderFactory{
                                        yamlprovider.NewFactory(),
                                },
                        },
                        errString: "configuration: DefaultScheme not found in providers list",
                },
        }
        for _, test := range tests {
                t.Run(test.name, func(t *testing.T) {
                        require.NoError(t, featuregate.GlobalRegistry().Set(printCommandFeatureFlag.ID(), true))
                        defer func() {
                                require.NoError(t, featuregate.GlobalRegistry().Set(printCommandFeatureFlag.ID(), false))
                        }()

                        set := ConfigProviderSettings{
                                ResolverSettings: test.set,
                        }
                        cmd := newPrintInitialConfigSubCommand(CollectorSettings{ConfigProviderSettings: set}, flags(featuregate.GlobalRegistry()))
                        err := cmd.Execute()
                        if test.errString != "" {
                                require.ErrorContains(t, err, test.errString)
                        } else {
                                require.NoError(t, err)
                        }
                })
        }
}

func TestPrintInitialConfigCommandFeaturegateDisabled(t *testing.T) {
        cmd := newPrintInitialConfigSubCommand(CollectorSettings{ConfigProviderSettings: ConfigProviderSettings{
                ResolverSettings: confmap.ResolverSettings{
                        URIs:          []string{"yaml:processors::batch/foo::timeout: 3s"},
                        DefaultScheme: "foo",
                        ProviderFactories: []confmap.ProviderFactory{
                                yamlprovider.NewFactory(),
                        },
                },
        }}, flags(featuregate.GlobalRegistry()))
        err := cmd.Execute()
        require.ErrorContains(t, err, "print-initial-config is currently experimental, use the otelcol.printInitialConfig feature gate to enable this command")
}

func TestPrintInitialConfig(t *testing.T) {
        tests := []struct {
                name        string
                configs     []string
                finalConfig string
        }{
                {
                        name: "two-configs",
                        configs: []string{
                                "file:testdata/configs/1-config-first.yaml",
                                "file:testdata/configs/1-config-second.yaml",
                        },
                        finalConfig: "testdata/configs/1-config-output.yaml",
                },
                {
                        name: "two-configs-yaml",
                        configs: []string{
                                "file:testdata/configs/1-config-first.yaml",
                                "file:testdata/configs/1-config-second.yaml",
                                "yaml:service::pipelines::logs::receivers: [foo,bar]",
                                "yaml:service::pipelines::logs::exporters: [foo,bar]",
                        },
                        finalConfig: "testdata/configs/2-config-output.yaml",
                },
        }
        for _, test := range tests {
                t.Run(test.name, func(t *testing.T) {
                        require.NoError(t, featuregate.GlobalRegistry().Set(printCommandFeatureFlag.ID(), true))
                        defer func() {
                                require.NoError(t, featuregate.GlobalRegistry().Set(printCommandFeatureFlag.ID(), false))
                        }()
                        set := ConfigProviderSettings{
                                ResolverSettings: confmap.ResolverSettings{
                                        URIs: test.configs,
                                        ProviderFactories: []confmap.ProviderFactory{
                                                fileprovider.NewFactory(),
                                                yamlprovider.NewFactory(),
                                        },
                                        DefaultScheme: "file",
                                },
                        }
                        tmpFile, err := os.CreateTemp(t.TempDir(), "*")
                        require.NoError(t, err)
                        t.Cleanup(func() { _ = tmpFile.Close() })

                        // save the os.Stdout and temporarily set it to temp file
                        oldStdout := os.Stdout
                        os.Stdout = tmpFile

                        cmd := newPrintInitialConfigSubCommand(CollectorSettings{ConfigProviderSettings: set}, flags(featuregate.GlobalRegistry()))
                        require.NoError(t, cmd.Execute())

                        // restore os.Stdout
                        os.Stdout = oldStdout

                        expectedOutput, err := os.ReadFile(test.finalConfig)
                        require.NoError(t, err)

                        actualOutput, err := os.ReadFile(tmpFile.Name())
                        require.NoError(t, err)

                        actualConfig := make(map[string]any, 0)
                        expectedConfig := make(map[string]any, 0)

                        require.NoError(t, yaml.Unmarshal(bytes.TrimSpace(actualOutput), actualConfig))
                        require.NoError(t, yaml.Unmarshal(bytes.TrimSpace(expectedOutput), expectedConfig))

                        require.Equal(t, expectedConfig, actualConfig)
                })
        }
=======
func TestPrintCommand(t *testing.T) {
	tests := []struct {
		name      string
		set       confmap.ResolverSettings
		errString string
	}{
		{
			name:      "no URIs",
			set:       confmap.ResolverSettings{},
			errString: "at least one config flag must be provided",
		},
		{
			name: "valid URI - file not found",
			set: confmap.ResolverSettings{
				URIs: []string{"file:blabla.yaml"},
				ProviderFactories: []confmap.ProviderFactory{
					fileprovider.NewFactory(),
				},
				DefaultScheme: "file",
			},
			errString: "cannot retrieve the configuration: unable to read the file",
		},
		{
			name: "valid URI",
			set: confmap.ResolverSettings{
				URIs: []string{"yaml:processors::test/foo::timeout: 3s"},
				ProviderFactories: []confmap.ProviderFactory{
					yamlprovider.NewFactory(),
				},
				DefaultScheme: "yaml",
			},
		},
		{
			name: "valid URI - no provider set",
			set: confmap.ResolverSettings{
				URIs:          []string{"yaml:processors::test/foo::timeout: 3s"},
				DefaultScheme: "yaml",
			},
			errString: "at least one Provider must be supplied",
		},
		{
			name: "valid URI - invalid scheme name",
			set: confmap.ResolverSettings{
				URIs:          []string{"yaml:processors::test/foo::timeout: 3s"},
				DefaultScheme: "foo",
				ProviderFactories: []confmap.ProviderFactory{
					yamlprovider.NewFactory(),
				},
			},
			errString: "configuration: DefaultScheme not found in providers list",
		},
	}
	for _, test := range tests {
		t.Run(test.name, func(t *testing.T) {
			require.NoError(t, featuregate.GlobalRegistry().Set(printCommandFeatureFlag.ID(), true))
			defer func() {
				require.NoError(t, featuregate.GlobalRegistry().Set(printCommandFeatureFlag.ID(), false))
			}()

			set := ConfigProviderSettings{
				ResolverSettings: test.set,
			}
			cmd := newConfigPrintSubCommand(CollectorSettings{ConfigProviderSettings: set}, flags(featuregate.GlobalRegistry()))
			err := cmd.Execute()
			if test.errString != "" {
				require.ErrorContains(t, err, test.errString)
			} else {
				require.NoError(t, err)
			}
		})
	}
}

func TestPrintCommandFeaturegateDisabled(t *testing.T) {
	cmd := newConfigPrintSubCommand(CollectorSettings{ConfigProviderSettings: ConfigProviderSettings{
		ResolverSettings: confmap.ResolverSettings{
			URIs:          []string{"yaml:processors::test/foo::timeout: 3s"},
			DefaultScheme: "foo",
			ProviderFactories: []confmap.ProviderFactory{
				yamlprovider.NewFactory(),
			},
		},
	}}, flags(featuregate.GlobalRegistry()))
	err := cmd.Execute()
	require.ErrorContains(t, err, "print-initial-config is currently experimental, use the otelcol.printInitialConfig feature gate to enable this command")
>>>>>>> 302af250
}

func TestPrintTypedConfigCommand(t *testing.T) {
        // Test with minimal nop configuration
        factories, err := nopFactories()
        require.NoError(t, err)

        set := CollectorSettings{
                Factories: func() (Factories, error) { return factories, nil },
                ConfigProviderSettings: ConfigProviderSettings{
                        ResolverSettings: confmap.ResolverSettings{
                                URIs:              []string{"yaml:service:\n  pipelines:\n    traces:\n      receivers: [nop]\n      exporters: [nop]"},
                                ProviderFactories: []confmap.ProviderFactory{yamlprovider.NewFactory()},
                                DefaultScheme:     "yaml",
                        },
                },
        }

        cmd := newPrintTypedConfigSubCommand(set, flags(featuregate.GlobalRegistry()))
        require.NoError(t, cmd.Execute())
}

func TestPrintTypedConfigCommandJSON(t *testing.T) {
        // Test JSON format output with DefaultScheme override
        factories, err := nopFactories()
        require.NoError(t, err)

        set := CollectorSettings{
                Factories: func() (Factories, error) { return factories, nil },
                ConfigProviderSettings: ConfigProviderSettings{
                        ResolverSettings: confmap.ResolverSettings{
                                URIs:              []string{"yaml:service:\n  pipelines:\n    traces:\n      receivers: [nop]\n      exporters: [nop]"},
                                ProviderFactories: []confmap.ProviderFactory{yamlprovider.NewFactory()},
                                DefaultScheme:     "yaml", // YAML as default scheme
                        },
                },
        }

        // Create command with JSON format flag
        cmd := newPrintTypedConfigSubCommand(set, flags(featuregate.GlobalRegistry()))
        cmd.SetArgs([]string{"--format", "json"})
        require.NoError(t, cmd.Execute())
}

func TestPrintConfigCommandWithSensitiveData(t *testing.T) {
        // Test that print-config shows [REDACTED] for sensitive data
        factories, err := otlpFactories()
        require.NoError(t, err)

        set := CollectorSettings{
                Factories: func() (Factories, error) { return factories, nil },
                ConfigProviderSettings: ConfigProviderSettings{
                        ResolverSettings: confmap.ResolverSettings{
                                URIs:              []string{"file:testdata/config_with_sensitive_data.yaml"},
                                ProviderFactories: []confmap.ProviderFactory{fileprovider.NewFactory()},
                                DefaultScheme:     "file",
                        },
                },
        }

        // Capture output
        var buf bytes.Buffer
        oldStdout := os.Stdout
        r, w, _ := os.Pipe()
        os.Stdout = w

        cmd := newPrintTypedConfigSubCommand(set, flags(featuregate.GlobalRegistry()))
        err = cmd.Execute()

        // Restore stdout and get output
        w.Close()
        os.Stdout = oldStdout
        buf.ReadFrom(r)
        output := buf.String()

        // Should succeed with OTLP factories and show [REDACTED] for sensitive data
        require.NoError(t, err, "Command should execute successfully with OTLP factories")

        // Verify that sensitive data is redacted
        assert.Contains(t, output, "[REDACTED]")
        assert.NotContains(t, output, "Bearer secret-token")
        assert.NotContains(t, output, "super-secret-key")

        // Verify basic structure is still there
        assert.Contains(t, output, "receivers:")
        assert.Contains(t, output, "exporters:")
        assert.Contains(t, output, "service:")
}

func TestPrintInitialConfigWithSensitiveData(t *testing.T) {
        // Test that print-initial-config shows the raw configuration values (not redacted)
        require.NoError(t, featuregate.GlobalRegistry().Set(printCommandFeatureFlag.ID(), true))
        defer func() {
                require.NoError(t, featuregate.GlobalRegistry().Set(printCommandFeatureFlag.ID(), false))
        }()

        set := ConfigProviderSettings{
                ResolverSettings: confmap.ResolverSettings{
                        URIs:              []string{"file:testdata/config_with_sensitive_data.yaml"},
                        ProviderFactories: []confmap.ProviderFactory{fileprovider.NewFactory()},
                        DefaultScheme:     "file",
                },
        }

        // Capture output
        var buf bytes.Buffer
        oldStdout := os.Stdout
        r, w, _ := os.Pipe()
        os.Stdout = w

        cmd := newPrintInitialConfigSubCommand(CollectorSettings{ConfigProviderSettings: set}, flags(featuregate.GlobalRegistry()))
        err := cmd.Execute()

        // Restore stdout and get output
        w.Close()
        os.Stdout = oldStdout
        buf.ReadFrom(r)
        output := buf.String()

        // Initial config should succeed since it doesn't validate against factories
        require.NoError(t, err, "Command should execute successfully")

        // Verify output contains the raw sensitive data, not [REDACTED]
        assert.Contains(t, output, "Bearer secret-token")
        assert.Contains(t, output, "super-secret-key")
        assert.NotContains(t, output, "[REDACTED]")

        // Verify basic structure is there
        assert.Contains(t, output, "receivers:")
        assert.Contains(t, output, "exporters:")
        assert.Contains(t, output, "service:")
}<|MERGE_RESOLUTION|>--- conflicted
+++ resolved
@@ -4,217 +4,53 @@
 package otelcol // import "go.opentelemetry.io/collector/otelcol"
 
 import (
-        "bytes"
-        "os"
-        "testing"
-
-<<<<<<< HEAD
-        "github.com/stretchr/testify/assert"
-        "github.com/stretchr/testify/require"
-        yaml "sigs.k8s.io/yaml/goyaml.v3"
-=======
+	"bytes"
+	"os"
+	"testing"
+
+	"github.com/stretchr/testify/assert"
 	"github.com/stretchr/testify/require"
 	yaml "go.yaml.in/yaml/v3"
->>>>>>> 302af250
-
-        "go.opentelemetry.io/collector/confmap"
-        "go.opentelemetry.io/collector/confmap/provider/fileprovider"
-        "go.opentelemetry.io/collector/confmap/provider/yamlprovider"
-        "go.opentelemetry.io/collector/connector/connectortest"
-        "go.opentelemetry.io/collector/exporter/otlpexporter"
-        "go.opentelemetry.io/collector/extension/extensiontest"
-        "go.opentelemetry.io/collector/featuregate"
-        "go.opentelemetry.io/collector/processor/processortest"
-        "go.opentelemetry.io/collector/receiver/otlpreceiver"
+
+	"go.opentelemetry.io/collector/confmap"
+	"go.opentelemetry.io/collector/confmap/provider/fileprovider"
+	"go.opentelemetry.io/collector/confmap/provider/yamlprovider"
+	"go.opentelemetry.io/collector/connector/connectortest"
+	"go.opentelemetry.io/collector/exporter/otlpexporter"
+	"go.opentelemetry.io/collector/extension/extensiontest"
+	"go.opentelemetry.io/collector/featuregate"
+	"go.opentelemetry.io/collector/processor/processortest"
+	"go.opentelemetry.io/collector/receiver/otlpreceiver"
 )
 
-<<<<<<< HEAD
 // otlpFactories creates factories that include OTLP components for testing sensitive data
 func otlpFactories() (Factories, error) {
-        var factories Factories
-        var err error
-
-        if factories.Receivers, err = MakeFactoryMap(otlpreceiver.NewFactory()); err != nil {
-                return Factories{}, err
-        }
-
-        if factories.Exporters, err = MakeFactoryMap(otlpexporter.NewFactory()); err != nil {
-                return Factories{}, err
-        }
-
-        if factories.Processors, err = MakeFactoryMap(processortest.NewNopFactory()); err != nil {
-                return Factories{}, err
-        }
-
-        if factories.Extensions, err = MakeFactoryMap(extensiontest.NewNopFactory()); err != nil {
-                return Factories{}, err
-        }
-
-        if factories.Connectors, err = MakeFactoryMap(connectortest.NewNopFactory()); err != nil {
-                return Factories{}, err
-        }
-
-        return factories, nil
-}
-
-func TestPrintInitialConfigCommand(t *testing.T) {
-        tests := []struct {
-                name      string
-                set       confmap.ResolverSettings
-                errString string
-        }{
-                {
-                        name:      "no URIs",
-                        set:       confmap.ResolverSettings{},
-                        errString: "at least one config flag must be provided",
-                },
-                {
-                        name: "valid URI - file not found",
-                        set: confmap.ResolverSettings{
-                                URIs: []string{"file:blabla.yaml"},
-                                ProviderFactories: []confmap.ProviderFactory{
-                                        fileprovider.NewFactory(),
-                                },
-                                DefaultScheme: "file",
-                        },
-                        errString: "cannot retrieve the configuration: unable to read the file",
-                },
-                {
-                        name: "valid URI",
-                        set: confmap.ResolverSettings{
-                                URIs: []string{"yaml:processors::batch/foo::timeout: 3s"},
-                                ProviderFactories: []confmap.ProviderFactory{
-                                        yamlprovider.NewFactory(),
-                                },
-                                DefaultScheme: "yaml",
-                        },
-                },
-                {
-                        name: "valid URI - no provider set",
-                        set: confmap.ResolverSettings{
-                                URIs:          []string{"yaml:processors::batch/foo::timeout: 3s"},
-                                DefaultScheme: "yaml",
-                        },
-                        errString: "at least one Provider must be supplied",
-                },
-                {
-                        name: "valid URI - invalid scheme name",
-                        set: confmap.ResolverSettings{
-                                URIs:          []string{"yaml:processors::batch/foo::timeout: 3s"},
-                                DefaultScheme: "foo",
-                                ProviderFactories: []confmap.ProviderFactory{
-                                        yamlprovider.NewFactory(),
-                                },
-                        },
-                        errString: "configuration: DefaultScheme not found in providers list",
-                },
-        }
-        for _, test := range tests {
-                t.Run(test.name, func(t *testing.T) {
-                        require.NoError(t, featuregate.GlobalRegistry().Set(printCommandFeatureFlag.ID(), true))
-                        defer func() {
-                                require.NoError(t, featuregate.GlobalRegistry().Set(printCommandFeatureFlag.ID(), false))
-                        }()
-
-                        set := ConfigProviderSettings{
-                                ResolverSettings: test.set,
-                        }
-                        cmd := newPrintInitialConfigSubCommand(CollectorSettings{ConfigProviderSettings: set}, flags(featuregate.GlobalRegistry()))
-                        err := cmd.Execute()
-                        if test.errString != "" {
-                                require.ErrorContains(t, err, test.errString)
-                        } else {
-                                require.NoError(t, err)
-                        }
-                })
-        }
-}
-
-func TestPrintInitialConfigCommandFeaturegateDisabled(t *testing.T) {
-        cmd := newPrintInitialConfigSubCommand(CollectorSettings{ConfigProviderSettings: ConfigProviderSettings{
-                ResolverSettings: confmap.ResolverSettings{
-                        URIs:          []string{"yaml:processors::batch/foo::timeout: 3s"},
-                        DefaultScheme: "foo",
-                        ProviderFactories: []confmap.ProviderFactory{
-                                yamlprovider.NewFactory(),
-                        },
-                },
-        }}, flags(featuregate.GlobalRegistry()))
-        err := cmd.Execute()
-        require.ErrorContains(t, err, "print-initial-config is currently experimental, use the otelcol.printInitialConfig feature gate to enable this command")
-}
-
-func TestPrintInitialConfig(t *testing.T) {
-        tests := []struct {
-                name        string
-                configs     []string
-                finalConfig string
-        }{
-                {
-                        name: "two-configs",
-                        configs: []string{
-                                "file:testdata/configs/1-config-first.yaml",
-                                "file:testdata/configs/1-config-second.yaml",
-                        },
-                        finalConfig: "testdata/configs/1-config-output.yaml",
-                },
-                {
-                        name: "two-configs-yaml",
-                        configs: []string{
-                                "file:testdata/configs/1-config-first.yaml",
-                                "file:testdata/configs/1-config-second.yaml",
-                                "yaml:service::pipelines::logs::receivers: [foo,bar]",
-                                "yaml:service::pipelines::logs::exporters: [foo,bar]",
-                        },
-                        finalConfig: "testdata/configs/2-config-output.yaml",
-                },
-        }
-        for _, test := range tests {
-                t.Run(test.name, func(t *testing.T) {
-                        require.NoError(t, featuregate.GlobalRegistry().Set(printCommandFeatureFlag.ID(), true))
-                        defer func() {
-                                require.NoError(t, featuregate.GlobalRegistry().Set(printCommandFeatureFlag.ID(), false))
-                        }()
-                        set := ConfigProviderSettings{
-                                ResolverSettings: confmap.ResolverSettings{
-                                        URIs: test.configs,
-                                        ProviderFactories: []confmap.ProviderFactory{
-                                                fileprovider.NewFactory(),
-                                                yamlprovider.NewFactory(),
-                                        },
-                                        DefaultScheme: "file",
-                                },
-                        }
-                        tmpFile, err := os.CreateTemp(t.TempDir(), "*")
-                        require.NoError(t, err)
-                        t.Cleanup(func() { _ = tmpFile.Close() })
-
-                        // save the os.Stdout and temporarily set it to temp file
-                        oldStdout := os.Stdout
-                        os.Stdout = tmpFile
-
-                        cmd := newPrintInitialConfigSubCommand(CollectorSettings{ConfigProviderSettings: set}, flags(featuregate.GlobalRegistry()))
-                        require.NoError(t, cmd.Execute())
-
-                        // restore os.Stdout
-                        os.Stdout = oldStdout
-
-                        expectedOutput, err := os.ReadFile(test.finalConfig)
-                        require.NoError(t, err)
-
-                        actualOutput, err := os.ReadFile(tmpFile.Name())
-                        require.NoError(t, err)
-
-                        actualConfig := make(map[string]any, 0)
-                        expectedConfig := make(map[string]any, 0)
-
-                        require.NoError(t, yaml.Unmarshal(bytes.TrimSpace(actualOutput), actualConfig))
-                        require.NoError(t, yaml.Unmarshal(bytes.TrimSpace(expectedOutput), expectedConfig))
-
-                        require.Equal(t, expectedConfig, actualConfig)
-                })
-        }
-=======
+	var factories Factories
+	var err error
+
+	if factories.Receivers, err = MakeFactoryMap(otlpreceiver.NewFactory()); err != nil {
+		return Factories{}, err
+	}
+
+	if factories.Exporters, err = MakeFactoryMap(otlpexporter.NewFactory()); err != nil {
+		return Factories{}, err
+	}
+
+	if factories.Processors, err = MakeFactoryMap(processortest.NewNopFactory()); err != nil {
+		return Factories{}, err
+	}
+
+	if factories.Extensions, err = MakeFactoryMap(extensiontest.NewNopFactory()); err != nil {
+		return Factories{}, err
+	}
+
+	if factories.Connectors, err = MakeFactoryMap(connectortest.NewNopFactory()); err != nil {
+		return Factories{}, err
+	}
+
+	return factories, nil
+}
+
 func TestPrintCommand(t *testing.T) {
 	tests := []struct {
 		name      string
@@ -300,136 +136,294 @@
 	}}, flags(featuregate.GlobalRegistry()))
 	err := cmd.Execute()
 	require.ErrorContains(t, err, "print-initial-config is currently experimental, use the otelcol.printInitialConfig feature gate to enable this command")
->>>>>>> 302af250
+}
+
+func TestPrintInitialConfigCommand(t *testing.T) {
+	tests := []struct {
+		name      string
+		set       confmap.ResolverSettings
+		errString string
+	}{
+		{
+			name:      "no URIs",
+			set:       confmap.ResolverSettings{},
+			errString: "at least one config flag must be provided",
+		},
+		{
+			name: "valid URI - file not found",
+			set: confmap.ResolverSettings{
+				URIs: []string{"file:blabla.yaml"},
+				ProviderFactories: []confmap.ProviderFactory{
+					fileprovider.NewFactory(),
+				},
+				DefaultScheme: "file",
+			},
+			errString: "cannot retrieve the configuration: unable to read the file",
+		},
+		{
+			name: "valid URI",
+			set: confmap.ResolverSettings{
+				URIs: []string{"yaml:processors::batch/foo::timeout: 3s"},
+				ProviderFactories: []confmap.ProviderFactory{
+					yamlprovider.NewFactory(),
+				},
+				DefaultScheme: "yaml",
+			},
+		},
+		{
+			name: "valid URI - no provider set",
+			set: confmap.ResolverSettings{
+				URIs:          []string{"yaml:processors::batch/foo::timeout: 3s"},
+				DefaultScheme: "yaml",
+			},
+			errString: "at least one Provider must be supplied",
+		},
+		{
+			name: "valid URI - invalid scheme name",
+			set: confmap.ResolverSettings{
+				URIs:          []string{"yaml:processors::batch/foo::timeout: 3s"},
+				DefaultScheme: "foo",
+				ProviderFactories: []confmap.ProviderFactory{
+					yamlprovider.NewFactory(),
+				},
+			},
+			errString: "configuration: DefaultScheme not found in providers list",
+		},
+	}
+	for _, test := range tests {
+		t.Run(test.name, func(t *testing.T) {
+			require.NoError(t, featuregate.GlobalRegistry().Set(printCommandFeatureFlag.ID(), true))
+			defer func() {
+				require.NoError(t, featuregate.GlobalRegistry().Set(printCommandFeatureFlag.ID(), false))
+			}()
+
+			set := ConfigProviderSettings{
+				ResolverSettings: test.set,
+			}
+			cmd := newPrintInitialConfigSubCommand(CollectorSettings{ConfigProviderSettings: set}, flags(featuregate.GlobalRegistry()))
+			err := cmd.Execute()
+			if test.errString != "" {
+				require.ErrorContains(t, err, test.errString)
+			} else {
+				require.NoError(t, err)
+			}
+		})
+	}
+}
+
+func TestPrintInitialConfigCommandFeaturegateDisabled(t *testing.T) {
+	cmd := newPrintInitialConfigSubCommand(CollectorSettings{ConfigProviderSettings: ConfigProviderSettings{
+		ResolverSettings: confmap.ResolverSettings{
+			URIs:          []string{"yaml:processors::batch/foo::timeout: 3s"},
+			DefaultScheme: "foo",
+			ProviderFactories: []confmap.ProviderFactory{
+				yamlprovider.NewFactory(),
+			},
+		},
+	}}, flags(featuregate.GlobalRegistry()))
+	err := cmd.Execute()
+	require.ErrorContains(t, err, "print-initial-config is currently experimental, use the otelcol.printInitialConfig feature gate to enable this command")
+}
+
+func TestPrintInitialConfig(t *testing.T) {
+	tests := []struct {
+		name        string
+		configs     []string
+		finalConfig string
+	}{
+		{
+			name: "two-configs",
+			configs: []string{
+				"file:testdata/configs/1-config-first.yaml",
+				"file:testdata/configs/1-config-second.yaml",
+			},
+			finalConfig: "testdata/configs/1-config-output.yaml",
+		},
+		{
+			name: "two-configs-yaml",
+			configs: []string{
+				"file:testdata/configs/1-config-first.yaml",
+				"file:testdata/configs/1-config-second.yaml",
+				"yaml:service::pipelines::logs::receivers: [foo,bar]",
+				"yaml:service::pipelines::logs::exporters: [foo,bar]",
+			},
+			finalConfig: "testdata/configs/2-config-output.yaml",
+		},
+	}
+	for _, test := range tests {
+		t.Run(test.name, func(t *testing.T) {
+			require.NoError(t, featuregate.GlobalRegistry().Set(printCommandFeatureFlag.ID(), true))
+			defer func() {
+				require.NoError(t, featuregate.GlobalRegistry().Set(printCommandFeatureFlag.ID(), false))
+			}()
+			set := ConfigProviderSettings{
+				ResolverSettings: confmap.ResolverSettings{
+					URIs: test.configs,
+					ProviderFactories: []confmap.ProviderFactory{
+						fileprovider.NewFactory(),
+						yamlprovider.NewFactory(),
+					},
+					DefaultScheme: "file",
+				},
+			}
+			tmpFile, err := os.CreateTemp(t.TempDir(), "*")
+			require.NoError(t, err)
+			t.Cleanup(func() { _ = tmpFile.Close() })
+
+			// save the os.Stdout and temporarily set it to temp file
+			oldStdout := os.Stdout
+			os.Stdout = tmpFile
+
+			cmd := newPrintInitialConfigSubCommand(CollectorSettings{ConfigProviderSettings: set}, flags(featuregate.GlobalRegistry()))
+			require.NoError(t, cmd.Execute())
+
+			// restore os.Stdout
+			os.Stdout = oldStdout
+
+			expectedOutput, err := os.ReadFile(test.finalConfig)
+			require.NoError(t, err)
+
+			actualOutput, err := os.ReadFile(tmpFile.Name())
+			require.NoError(t, err)
+
+			actualConfig := make(map[string]any, 0)
+			expectedConfig := make(map[string]any, 0)
+
+			require.NoError(t, yaml.Unmarshal(bytes.TrimSpace(actualOutput), actualConfig))
+			require.NoError(t, yaml.Unmarshal(bytes.TrimSpace(expectedOutput), expectedConfig))
+
+			require.Equal(t, expectedConfig, actualConfig)
+		})
+	}
 }
 
 func TestPrintTypedConfigCommand(t *testing.T) {
-        // Test with minimal nop configuration
-        factories, err := nopFactories()
-        require.NoError(t, err)
-
-        set := CollectorSettings{
-                Factories: func() (Factories, error) { return factories, nil },
-                ConfigProviderSettings: ConfigProviderSettings{
-                        ResolverSettings: confmap.ResolverSettings{
-                                URIs:              []string{"yaml:service:\n  pipelines:\n    traces:\n      receivers: [nop]\n      exporters: [nop]"},
-                                ProviderFactories: []confmap.ProviderFactory{yamlprovider.NewFactory()},
-                                DefaultScheme:     "yaml",
-                        },
-                },
-        }
-
-        cmd := newPrintTypedConfigSubCommand(set, flags(featuregate.GlobalRegistry()))
-        require.NoError(t, cmd.Execute())
+	// Test with minimal nop configuration
+	factories, err := nopFactories()
+	require.NoError(t, err)
+
+	set := CollectorSettings{
+		Factories: func() (Factories, error) { return factories, nil },
+		ConfigProviderSettings: ConfigProviderSettings{
+			ResolverSettings: confmap.ResolverSettings{
+				URIs:              []string{"yaml:service:\n  pipelines:\n    traces:\n      receivers: [nop]\n      exporters: [nop]"},
+				ProviderFactories: []confmap.ProviderFactory{yamlprovider.NewFactory()},
+				DefaultScheme:     "yaml",
+			},
+		},
+	}
+
+	cmd := newPrintTypedConfigSubCommand(set, flags(featuregate.GlobalRegistry()))
+	require.NoError(t, cmd.Execute())
 }
 
 func TestPrintTypedConfigCommandJSON(t *testing.T) {
-        // Test JSON format output with DefaultScheme override
-        factories, err := nopFactories()
-        require.NoError(t, err)
-
-        set := CollectorSettings{
-                Factories: func() (Factories, error) { return factories, nil },
-                ConfigProviderSettings: ConfigProviderSettings{
-                        ResolverSettings: confmap.ResolverSettings{
-                                URIs:              []string{"yaml:service:\n  pipelines:\n    traces:\n      receivers: [nop]\n      exporters: [nop]"},
-                                ProviderFactories: []confmap.ProviderFactory{yamlprovider.NewFactory()},
-                                DefaultScheme:     "yaml", // YAML as default scheme
-                        },
-                },
-        }
-
-        // Create command with JSON format flag
-        cmd := newPrintTypedConfigSubCommand(set, flags(featuregate.GlobalRegistry()))
-        cmd.SetArgs([]string{"--format", "json"})
-        require.NoError(t, cmd.Execute())
+	// Test JSON format output with DefaultScheme override
+	factories, err := nopFactories()
+	require.NoError(t, err)
+
+	set := CollectorSettings{
+		Factories: func() (Factories, error) { return factories, nil },
+		ConfigProviderSettings: ConfigProviderSettings{
+			ResolverSettings: confmap.ResolverSettings{
+				URIs:              []string{"yaml:service:\n  pipelines:\n    traces:\n      receivers: [nop]\n      exporters: [nop]"},
+				ProviderFactories: []confmap.ProviderFactory{yamlprovider.NewFactory()},
+				DefaultScheme:     "yaml", // YAML as default scheme
+			},
+		},
+	}
+
+	// Create command with JSON format flag
+	cmd := newPrintTypedConfigSubCommand(set, flags(featuregate.GlobalRegistry()))
+	cmd.SetArgs([]string{"--format", "json"})
+	require.NoError(t, cmd.Execute())
 }
 
 func TestPrintConfigCommandWithSensitiveData(t *testing.T) {
-        // Test that print-config shows [REDACTED] for sensitive data
-        factories, err := otlpFactories()
-        require.NoError(t, err)
-
-        set := CollectorSettings{
-                Factories: func() (Factories, error) { return factories, nil },
-                ConfigProviderSettings: ConfigProviderSettings{
-                        ResolverSettings: confmap.ResolverSettings{
-                                URIs:              []string{"file:testdata/config_with_sensitive_data.yaml"},
-                                ProviderFactories: []confmap.ProviderFactory{fileprovider.NewFactory()},
-                                DefaultScheme:     "file",
-                        },
-                },
-        }
-
-        // Capture output
-        var buf bytes.Buffer
-        oldStdout := os.Stdout
-        r, w, _ := os.Pipe()
-        os.Stdout = w
-
-        cmd := newPrintTypedConfigSubCommand(set, flags(featuregate.GlobalRegistry()))
-        err = cmd.Execute()
-
-        // Restore stdout and get output
-        w.Close()
-        os.Stdout = oldStdout
-        buf.ReadFrom(r)
-        output := buf.String()
-
-        // Should succeed with OTLP factories and show [REDACTED] for sensitive data
-        require.NoError(t, err, "Command should execute successfully with OTLP factories")
-
-        // Verify that sensitive data is redacted
-        assert.Contains(t, output, "[REDACTED]")
-        assert.NotContains(t, output, "Bearer secret-token")
-        assert.NotContains(t, output, "super-secret-key")
-
-        // Verify basic structure is still there
-        assert.Contains(t, output, "receivers:")
-        assert.Contains(t, output, "exporters:")
-        assert.Contains(t, output, "service:")
+	// Test that print-config shows [REDACTED] for sensitive data
+	factories, err := otlpFactories()
+	require.NoError(t, err)
+
+	set := CollectorSettings{
+		Factories: func() (Factories, error) { return factories, nil },
+		ConfigProviderSettings: ConfigProviderSettings{
+			ResolverSettings: confmap.ResolverSettings{
+				URIs:              []string{"file:testdata/config_with_sensitive_data.yaml"},
+				ProviderFactories: []confmap.ProviderFactory{fileprovider.NewFactory()},
+				DefaultScheme:     "file",
+			},
+		},
+	}
+
+	// Capture output
+	var buf bytes.Buffer
+	oldStdout := os.Stdout
+	r, w, _ := os.Pipe()
+	os.Stdout = w
+
+	cmd := newPrintTypedConfigSubCommand(set, flags(featuregate.GlobalRegistry()))
+	err = cmd.Execute()
+
+	// Restore stdout and get output
+	w.Close()
+	os.Stdout = oldStdout
+	buf.ReadFrom(r)
+	output := buf.String()
+
+	// Should succeed with OTLP factories and show [REDACTED] for sensitive data
+	require.NoError(t, err, "Command should execute successfully with OTLP factories")
+
+	// Verify that sensitive data is redacted
+	assert.Contains(t, output, "[REDACTED]")
+	assert.NotContains(t, output, "Bearer secret-token")
+	assert.NotContains(t, output, "super-secret-key")
+
+	// Verify basic structure is still there
+	assert.Contains(t, output, "receivers:")
+	assert.Contains(t, output, "exporters:")
+	assert.Contains(t, output, "service:")
 }
 
 func TestPrintInitialConfigWithSensitiveData(t *testing.T) {
-        // Test that print-initial-config shows the raw configuration values (not redacted)
-        require.NoError(t, featuregate.GlobalRegistry().Set(printCommandFeatureFlag.ID(), true))
-        defer func() {
-                require.NoError(t, featuregate.GlobalRegistry().Set(printCommandFeatureFlag.ID(), false))
-        }()
-
-        set := ConfigProviderSettings{
-                ResolverSettings: confmap.ResolverSettings{
-                        URIs:              []string{"file:testdata/config_with_sensitive_data.yaml"},
-                        ProviderFactories: []confmap.ProviderFactory{fileprovider.NewFactory()},
-                        DefaultScheme:     "file",
-                },
-        }
-
-        // Capture output
-        var buf bytes.Buffer
-        oldStdout := os.Stdout
-        r, w, _ := os.Pipe()
-        os.Stdout = w
-
-        cmd := newPrintInitialConfigSubCommand(CollectorSettings{ConfigProviderSettings: set}, flags(featuregate.GlobalRegistry()))
-        err := cmd.Execute()
-
-        // Restore stdout and get output
-        w.Close()
-        os.Stdout = oldStdout
-        buf.ReadFrom(r)
-        output := buf.String()
-
-        // Initial config should succeed since it doesn't validate against factories
-        require.NoError(t, err, "Command should execute successfully")
-
-        // Verify output contains the raw sensitive data, not [REDACTED]
-        assert.Contains(t, output, "Bearer secret-token")
-        assert.Contains(t, output, "super-secret-key")
-        assert.NotContains(t, output, "[REDACTED]")
-
-        // Verify basic structure is there
-        assert.Contains(t, output, "receivers:")
-        assert.Contains(t, output, "exporters:")
-        assert.Contains(t, output, "service:")
+	// Test that print-initial-config shows the raw configuration values (not redacted)
+	require.NoError(t, featuregate.GlobalRegistry().Set(printCommandFeatureFlag.ID(), true))
+	defer func() {
+		require.NoError(t, featuregate.GlobalRegistry().Set(printCommandFeatureFlag.ID(), false))
+	}()
+
+	set := ConfigProviderSettings{
+		ResolverSettings: confmap.ResolverSettings{
+			URIs:              []string{"file:testdata/config_with_sensitive_data.yaml"},
+			ProviderFactories: []confmap.ProviderFactory{fileprovider.NewFactory()},
+			DefaultScheme:     "file",
+		},
+	}
+
+	// Capture output
+	var buf bytes.Buffer
+	oldStdout := os.Stdout
+	r, w, _ := os.Pipe()
+	os.Stdout = w
+
+	cmd := newPrintInitialConfigSubCommand(CollectorSettings{ConfigProviderSettings: set}, flags(featuregate.GlobalRegistry()))
+	err := cmd.Execute()
+
+	// Restore stdout and get output
+	w.Close()
+	os.Stdout = oldStdout
+	buf.ReadFrom(r)
+	output := buf.String()
+
+	// Initial config should succeed since it doesn't validate against factories
+	require.NoError(t, err, "Command should execute successfully")
+
+	// Verify output contains the raw sensitive data, not [REDACTED]
+	assert.Contains(t, output, "Bearer secret-token")
+	assert.Contains(t, output, "super-secret-key")
+	assert.NotContains(t, output, "[REDACTED]")
+
+	// Verify basic structure is there
+	assert.Contains(t, output, "receivers:")
+	assert.Contains(t, output, "exporters:")
+	assert.Contains(t, output, "service:")
 }