--- conflicted
+++ resolved
@@ -209,23 +209,16 @@
 	return nil
 }
 
-<<<<<<< HEAD
 func (b *batcher) start() {
 	defer b.processor.goroutines.Done()
-
-	b.timer = time.NewTimer(b.processor.timeout)
-=======
-func (bp *batchProcessor) startProcessingCycle() {
-	defer bp.goroutines.Done()
 
 	// timerCh ensures we only block when there is a
 	// timer, since <- from a nil channel is blocking.
 	var timerCh <-chan time.Time
-	if bp.timeout != 0 && bp.sendBatchSize != 0 {
-		bp.timer = time.NewTimer(bp.timeout)
-		timerCh = bp.timer.C
-	}
->>>>>>> 9257d7ff
+	if b.processor.timeout != 0 && b.processor.sendBatchSize != 0 {
+		b.timer = time.NewTimer(b.processor.timeout)
+		timerCh = b.timer.C
+	}
 	for {
 		select {
 		case <-b.processor.shutdownC:
@@ -249,17 +242,10 @@
 			if item == nil {
 				continue
 			}
-<<<<<<< HEAD
 			b.processItem(item)
-		case <-b.timer.C:
+		case <-timerCh:
 			if b.batch.itemCount() > 0 {
 				b.sendItems(triggerTimeout)
-=======
-			bp.processItem(item)
-		case <-timerCh:
-			if bp.batch.itemCount() > 0 {
-				bp.sendItems(triggerTimeout)
->>>>>>> 9257d7ff
 			}
 			b.resetTimer()
 		}
@@ -269,11 +255,7 @@
 func (b *batcher) processItem(item any) {
 	b.batch.add(item)
 	sent := false
-<<<<<<< HEAD
-	for b.batch.itemCount() >= b.processor.sendBatchSize {
-=======
-	for bp.batch.itemCount() > 0 && (!bp.hasTimer() || bp.batch.itemCount() >= bp.sendBatchSize) {
->>>>>>> 9257d7ff
+	for b.batch.itemCount() > 0 && (!b.hasTimer() || b.batch.itemCount() >= b.processor.sendBatchSize) {
 		sent = true
 		b.sendItems(triggerBatchSize)
 	}
@@ -284,31 +266,20 @@
 	}
 }
 
-<<<<<<< HEAD
+func (b *batcher) hasTimer() bool {
+	return b.timer != nil
+}
+
 func (b *batcher) stopTimer() {
-	if !b.timer.Stop() {
+	if b.hasTimer() && !b.timer.Stop() {
 		<-b.timer.C
 	}
 }
 
 func (b *batcher) resetTimer() {
-	b.timer.Reset(b.processor.timeout)
-=======
-func (bp *batchProcessor) hasTimer() bool {
-	return bp.timer != nil
-}
-
-func (bp *batchProcessor) stopTimer() {
-	if bp.hasTimer() && !bp.timer.Stop() {
-		<-bp.timer.C
-	}
-}
-
-func (bp *batchProcessor) resetTimer() {
-	if bp.hasTimer() {
-		bp.timer.Reset(bp.timeout)
-	}
->>>>>>> 9257d7ff
+	if b.hasTimer() {
+		b.timer.Reset(b.processor.timeout)
+	}
 }
 
 func (b *batcher) sendItems(trigger trigger) {
