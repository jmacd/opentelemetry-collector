--- conflicted
+++ resolved
@@ -64,7 +64,6 @@
 	if cfg.SendBatchMaxSize > 0 && cfg.SendBatchMaxSize < cfg.SendBatchSize {
 		return errors.New("send_batch_max_size must be greater or equal to send_batch_size")
 	}
-<<<<<<< HEAD
 	uniq := map[string]bool{}
 	for _, k := range cfg.MetadataKeys {
 		l := strings.ToLower(k)
@@ -72,10 +71,9 @@
 			return fmt.Errorf("duplicate entry in metadata_keys: %q (case-insensitive)", l)
 		}
 		uniq[l] = true
-=======
+	}
 	if cfg.Timeout < 0 {
 		return errors.New("timeout must be greater or equal to 0")
->>>>>>> 9257d7ff
 	}
 	return nil
 }