// Copyright The OpenTelemetry Authors
// SPDX-License-Identifier: Apache-2.0

package batchprocessor

import (
	"context"
	"fmt"
	"math"
	"strconv"
	"sync"
	"testing"
	"time"

	"github.com/stretchr/testify/assert"
	"github.com/stretchr/testify/require"
	"go.opentelemetry.io/otel/attribute"
	"go.opentelemetry.io/otel/sdk/metric/metricdata"
	"go.opentelemetry.io/otel/sdk/metric/metricdata/metricdatatest"

	"go.opentelemetry.io/collector/client"
	"go.opentelemetry.io/collector/component/componenttest"
	"go.opentelemetry.io/collector/consumer"
	"go.opentelemetry.io/collector/consumer/consumererror"
	"go.opentelemetry.io/collector/consumer/consumertest"
	"go.opentelemetry.io/collector/featuregate"
	"go.opentelemetry.io/collector/pdata/plog"
	"go.opentelemetry.io/collector/pdata/pmetric"
	"go.opentelemetry.io/collector/pdata/ptrace"
	"go.opentelemetry.io/collector/pdata/testdata"
	"go.opentelemetry.io/collector/processor/batchprocessor/internal/metadata"
	"go.opentelemetry.io/collector/processor/batchprocessor/internal/metadatatest"
	"go.opentelemetry.io/collector/processor/processortest"
)

// Helper function to set up feature gates for testing
func setFeatureGateForTest(t *testing.T, useExporterHelper bool) func() {
	originalValue := useExporterHelper
	if useExporterHelper {
		originalValue = false // Default is false (Alpha stage)
	}

	require.NoError(t, featuregate.GlobalRegistry().Set(useExporterHelperGate, useExporterHelper))

	// Return cleanup function
	return func() {
		require.NoError(t, featuregate.GlobalRegistry().Set(useExporterHelperGate, originalValue))
	}
}

// Helper function to set up propagateErrors feature gate for testing
func setPropagateErrorsForTest(t *testing.T, usePropagateErrors bool) func() {
	originalValue := usePropagateErrors
	if usePropagateErrors {
		originalValue = false // Default is false (Alpha stage)
	}

	require.NoError(t, featuregate.GlobalRegistry().Set(propagateErrorsGate, usePropagateErrors))

	// Return cleanup function
	return func() {
		require.NoError(t, featuregate.GlobalRegistry().Set(propagateErrorsGate, originalValue))
	}
}

func TestProcessorShutdown(t *testing.T) {
	t.Run(t.Name()+"Legacy", func(t *testing.T) { testProcessorShutdown(t, false) }) // Test legacy implementation
	t.Run(t.Name()+"Helper", func(t *testing.T) { testProcessorShutdown(t, true) })  // Test new implementation
}

func testProcessorShutdown(t *testing.T, useExporterHelper bool) {
	defer setFeatureGateForTest(t, useExporterHelper)()

	factory := NewFactory()

	ctx := context.Background()
	processorCreationSet := processortest.NewNopSettings(metadata.Type)

	for range 5 {
		require.NotPanics(t, func() {
			tProc, err := factory.CreateTraces(ctx, processorCreationSet, factory.CreateDefaultConfig(), consumertest.NewNop())
			require.NoError(t, err)
			_ = tProc.Shutdown(ctx)
		})

		require.NotPanics(t, func() {
			mProc, err := factory.CreateMetrics(ctx, processorCreationSet, factory.CreateDefaultConfig(), consumertest.NewNop())
			require.NoError(t, err)
			_ = mProc.Shutdown(ctx)
		})

		require.NotPanics(t, func() {
			lProc, err := factory.CreateLogs(ctx, processorCreationSet, factory.CreateDefaultConfig(), consumertest.NewNop())
			require.NoError(t, err)
			_ = lProc.Shutdown(ctx)
		})
	}
}

func TestProcessorLifecycle(t *testing.T) {
	t.Run(t.Name()+"Legacy", func(t *testing.T) { testProcessorLifecycle(t, false) }) // Test legacy implementation
	t.Run(t.Name()+"Helper", func(t *testing.T) { testProcessorLifecycle(t, true) })  // Test new implementation
}

func testProcessorLifecycle(t *testing.T, useExporterHelper bool) {
	defer setFeatureGateForTest(t, useExporterHelper)()

	factory := NewFactory()

	ctx := context.Background()
	processorCreationSet := processortest.NewNopSettings(metadata.Type)

	for range 5 {
		tProc, err := factory.CreateTraces(ctx, processorCreationSet, factory.CreateDefaultConfig(), consumertest.NewNop())
		require.NoError(t, err)
		require.NoError(t, tProc.Start(ctx, componenttest.NewNopHost()))
		require.NoError(t, tProc.Shutdown(ctx))

		mProc, err := factory.CreateMetrics(ctx, processorCreationSet, factory.CreateDefaultConfig(), consumertest.NewNop())
		require.NoError(t, err)
		require.NoError(t, mProc.Start(ctx, componenttest.NewNopHost()))
		require.NoError(t, mProc.Shutdown(ctx))

		lProc, err := factory.CreateLogs(ctx, processorCreationSet, factory.CreateDefaultConfig(), consumertest.NewNop())
		require.NoError(t, err)
		require.NoError(t, lProc.Start(ctx, componenttest.NewNopHost()))
		require.NoError(t, lProc.Shutdown(ctx))
	}
}

func TestBatchProcessorSpansDelivered(t *testing.T) {
	t.Run(t.Name()+"Legacy", func(t *testing.T) { testBatchProcessorSpansDelivered(t, false, false) })
	t.Run(t.Name()+"Helper", func(t *testing.T) { testBatchProcessorSpansDelivered(t, true, false) })
	t.Run(t.Name()+"HelperWithPropagateErrors", func(t *testing.T) { testBatchProcessorSpansDelivered(t, true, true) })
}

func testBatchProcessorSpansDelivered(t *testing.T, useExporterHelper, usePropagateErrors bool) {
	defer setFeatureGateForTest(t, useExporterHelper)()
	defer setPropagateErrorsForTest(t, usePropagateErrors)()

	sink := new(consumertest.TracesSink)

	cfg := createDefaultConfig().(*Config)
	cfg.SendBatchSize = 128
	// Batch timeout is reduced in case of propagateErrors
	cfg.Timeout = time.Microsecond
	traces, err := NewFactory().CreateTraces(context.Background(), processortest.NewNopSettings(metadata.Type), cfg, sink)
	require.NoError(t, err)
	require.NoError(t, traces.Start(context.Background(), componenttest.NewNopHost()))

	requestCount := 1000
	spansPerRequest := 100
	sentResourceSpans := ptrace.NewTraces().ResourceSpans()
<<<<<<< HEAD

	for requestNum := 0; requestNum < requestCount; requestNum++ {
=======
	for requestNum := range requestCount {
>>>>>>> 28a50870
		td := testdata.GenerateTraces(spansPerRequest)
		spans := td.ResourceSpans().At(0).ScopeSpans().At(0).Spans()
		for spanIndex := range spansPerRequest {
			spans.At(spanIndex).SetName(getTestSpanName(requestNum, spanIndex))
		}
		td.ResourceSpans().At(0).CopyTo(sentResourceSpans.AppendEmpty())
		require.NoError(t, traces.ConsumeTraces(context.Background(), td))
	}

	// Added to test logic that check for empty resources.
	td := ptrace.NewTraces()
	assert.NoError(t, traces.ConsumeTraces(context.Background(), td))

	require.NoError(t, traces.Shutdown(context.Background()))

	require.Equal(t, requestCount*spansPerRequest, sink.SpanCount())
	receivedTraces := sink.AllTraces()
	spansReceivedByName := spansReceivedByName(receivedTraces)
	for requestNum := range requestCount {
		spans := sentResourceSpans.At(requestNum).ScopeSpans().At(0).Spans()
		for spanIndex := range spansPerRequest {
			require.Equal(t,
				spans.At(spanIndex),
				spansReceivedByName[getTestSpanName(requestNum, spanIndex)])
		}
	}
}

func TestBatchProcessorSpansDeliveredEnforceBatchSize(t *testing.T) {
	t.Run(t.Name()+"Legacy", func(t *testing.T) { testBatchProcessorSpansDeliveredEnforceBatchSize(t, false, false) })
	t.Run(t.Name()+"Helper", func(t *testing.T) { testBatchProcessorSpansDeliveredEnforceBatchSize(t, true, false) })
	t.Run(t.Name()+"HelperWithPropagateErrors", func(t *testing.T) { testBatchProcessorSpansDeliveredEnforceBatchSize(t, true, true) })
}

func testBatchProcessorSpansDeliveredEnforceBatchSize(t *testing.T, useExporterHelper, usePropagateErrors bool) {
	defer setFeatureGateForTest(t, useExporterHelper)()
	defer setPropagateErrorsForTest(t, usePropagateErrors)()

	sink := new(consumertest.TracesSink)
	cfg := createDefaultConfig().(*Config)
	cfg.SendBatchSize = 128
	cfg.SendBatchMaxSize = 130
	traces, err := NewFactory().CreateTraces(context.Background(), processortest.NewNopSettings(metadata.Type), cfg, sink)
	require.NoError(t, err)
	require.NoError(t, traces.Start(context.Background(), componenttest.NewNopHost()))

	requestCount := 1000
	spansPerRequest := 150
<<<<<<< HEAD
	var wg sync.WaitGroup
	wg.Add(requestCount)
	// Requests are in parallel
	for requestNum := 0; requestNum < requestCount; requestNum++ {
		go func() {
			defer wg.Done()
			td := testdata.GenerateTraces(spansPerRequest)
			spans := td.ResourceSpans().At(0).ScopeSpans().At(0).Spans()
			for spanIndex := 0; spanIndex < spansPerRequest; spanIndex++ {
				spans.At(spanIndex).SetName(getTestSpanName(requestNum, spanIndex))
			}
			require.NoError(t, traces.ConsumeTraces(context.Background(), td))
		}()
=======
	for requestNum := range requestCount {
		td := testdata.GenerateTraces(spansPerRequest)
		spans := td.ResourceSpans().At(0).ScopeSpans().At(0).Spans()
		for spanIndex := range spansPerRequest {
			spans.At(spanIndex).SetName(getTestSpanName(requestNum, spanIndex))
		}
		require.NoError(t, traces.ConsumeTraces(context.Background(), td))
>>>>>>> 28a50870
	}
	wg.Wait()

	// Added to test logic that check for empty resources.
	td := ptrace.NewTraces()
	require.NoError(t, traces.ConsumeTraces(context.Background(), td))

	// wait for all spans to be reported
	for sink.SpanCount() != requestCount*spansPerRequest {
		<-time.After(cfg.Timeout)
	}

	require.NoError(t, traces.Shutdown(context.Background()))

	require.Equal(t, requestCount*spansPerRequest, sink.SpanCount())
	for i := 0; i < len(sink.AllTraces())-1; i++ {
		assert.Equal(t, int(cfg.SendBatchMaxSize), sink.AllTraces()[i].SpanCount())
	}
	// the last batch has the remaining size
	assert.Equal(t, (requestCount*spansPerRequest)%int(cfg.SendBatchMaxSize), sink.AllTraces()[len(sink.AllTraces())-1].SpanCount())
}

func TestBatchProcessorSentBySize(t *testing.T) {
	t.Run(t.Name()+"Legacy", func(t *testing.T) { testBatchProcessorSentBySize(t, false) }) // Test legacy implementation
	t.Run(t.Name()+"Helper", func(t *testing.T) { testBatchProcessorSentBySize(t, true) })  // Test new implementation
}

func testBatchProcessorSentBySize(t *testing.T, useExporterHelper bool) {
	defer setFeatureGateForTest(t, useExporterHelper)()

	const (
		sendBatchSize          = 20
		requestCount           = 100
		spansPerRequest        = 5
		expectedBatchesNum     = requestCount * spansPerRequest / sendBatchSize
		expectedBatchingFactor = sendBatchSize / spansPerRequest
	)

	tel := componenttest.NewTelemetry()
	sizer := &ptrace.ProtoMarshaler{}
	sink := new(consumertest.TracesSink)
	cfg := createDefaultConfig().(*Config)
	cfg.SendBatchSize = sendBatchSize
	cfg.Timeout = 500 * time.Millisecond

	traces, err := NewFactory().CreateTraces(context.Background(), metadatatest.NewSettings(tel), cfg, sink)
	require.NoError(t, err)
	require.NoError(t, traces.Start(context.Background(), componenttest.NewNopHost()))

	start := time.Now()
	sizeSum := 0
	for range requestCount {
		td := testdata.GenerateTraces(spansPerRequest)

		require.NoError(t, traces.ConsumeTraces(context.Background(), td))
	}

	require.NoError(t, traces.Shutdown(context.Background()))

	elapsed := time.Since(start)
	require.LessOrEqual(t, elapsed.Nanoseconds(), cfg.Timeout.Nanoseconds())

	require.Equal(t, requestCount*spansPerRequest, sink.SpanCount())
	receivedTraces := sink.AllTraces()
	require.Len(t, receivedTraces, expectedBatchesNum)
	for _, td := range receivedTraces {
		sizeSum += sizer.TracesSize(td)
		rss := td.ResourceSpans()
		require.Equal(t, expectedBatchingFactor, rss.Len())
		for i := range expectedBatchingFactor {
			require.Equal(t, spansPerRequest, rss.At(i).ScopeSpans().At(0).Spans().Len())
		}
	}

	metadatatest.AssertEqualProcessorBatchBatchSendSizeBytes(t, tel,
		[]metricdata.HistogramDataPoint[int64]{
			{
				Attributes: attribute.NewSet(attribute.String("processor", "batch")),
				Count:      uint64(expectedBatchesNum),
				Bounds: []float64{
					10, 25, 50, 75, 100, 250, 500, 750, 1000, 2000, 3000, 4000, 5000, 6000, 7000, 8000, 9000, 10000, 20000, 30000, 50000,
					100_000, 200_000, 300_000, 400_000, 500_000, 600_000, 700_000, 800_000, 900_000,
					1000_000, 2000_000, 3000_000, 4000_000, 5000_000, 6000_000, 7000_000, 8000_000, 9000_000,
				},
				BucketCounts: []uint64{0, 0, 0, 0, 0, 0, 0, 0, 0, 0, 0, uint64(expectedBatchesNum), 0, 0, 0, 0, 0, 0, 0, 0, 0, 0, 0, 0, 0, 0, 0, 0, 0, 0, 0, 0, 0, 0, 0, 0, 0, 0, 0, 0},
				Sum:          int64(sizeSum),
				Min:          metricdata.NewExtrema(int64(sizeSum / expectedBatchesNum)),
				Max:          metricdata.NewExtrema(int64(sizeSum / expectedBatchesNum)),
			},
		}, metricdatatest.IgnoreTimestamp())

	metadatatest.AssertEqualProcessorBatchBatchSendSize(t, tel,
		[]metricdata.HistogramDataPoint[int64]{
			{
				Attributes:   attribute.NewSet(attribute.String("processor", "batch")),
				Count:        uint64(expectedBatchesNum),
				Bounds:       []float64{10, 25, 50, 75, 100, 250, 500, 750, 1000, 2000, 3000, 4000, 5000, 6000, 7000, 8000, 9000, 10000, 20000, 30000, 50000, 100000},
				BucketCounts: []uint64{0, uint64(expectedBatchesNum), 0, 0, 0, 0, 0, 0, 0, 0, 0, 0, 0, 0, 0, 0, 0, 0, 0, 0, 0, 0, 0},
				Sum:          int64(sink.SpanCount()),
				Min:          metricdata.NewExtrema(int64(sendBatchSize)),
				Max:          metricdata.NewExtrema(int64(sendBatchSize)),
			},
		}, metricdatatest.IgnoreTimestamp())

	metadatatest.AssertEqualProcessorBatchBatchSizeTriggerSend(t, tel,
		[]metricdata.DataPoint[int64]{
			{
				Value:      int64(expectedBatchesNum),
				Attributes: attribute.NewSet(attribute.String("processor", "batch")),
			},
		}, metricdatatest.IgnoreTimestamp())

	metadatatest.AssertEqualProcessorBatchMetadataCardinality(t, tel,
		[]metricdata.DataPoint[int64]{
			{
				Value:      1,
				Attributes: attribute.NewSet(attribute.String("processor", "batch")),
			},
		}, metricdatatest.IgnoreTimestamp())

	require.NoError(t, tel.Shutdown(context.Background()))
}

func TestBatchProcessorSentBySizeWithMaxSize(t *testing.T) {
	t.Run(t.Name()+"Legacy", func(t *testing.T) { testBatchProcessorSentBySizeWithMaxSize(t, false) }) // Test legacy implementation
	t.Run(t.Name()+"Helper", func(t *testing.T) { testBatchProcessorSentBySizeWithMaxSize(t, true) })  // Test new implementation
}

func testBatchProcessorSentBySizeWithMaxSize(t *testing.T, useExporterHelper bool) {
	defer setFeatureGateForTest(t, useExporterHelper)()

	const (
		sendBatchSize    = 20
		sendBatchMaxSize = 37
		requestCount     = 1
		spansPerRequest  = 500
		totalSpans       = requestCount * spansPerRequest
	)

	tel := componenttest.NewTelemetry()
	sizer := &ptrace.ProtoMarshaler{}
	sink := new(consumertest.TracesSink)
	cfg := createDefaultConfig().(*Config)
	cfg.SendBatchSize = uint32(sendBatchSize)
	cfg.SendBatchMaxSize = uint32(sendBatchMaxSize)
	cfg.Timeout = 500 * time.Millisecond

	traces, err := NewFactory().CreateTraces(context.Background(), metadatatest.NewSettings(tel), cfg, sink)
	require.NoError(t, err)
	require.NoError(t, traces.Start(context.Background(), componenttest.NewNopHost()))

	start := time.Now()

	sizeSum := 0
	for range requestCount {
		td := testdata.GenerateTraces(spansPerRequest)
		require.NoError(t, traces.ConsumeTraces(context.Background(), td))
	}

	require.NoError(t, traces.Shutdown(context.Background()))

	elapsed := time.Since(start)
	require.LessOrEqual(t, elapsed.Nanoseconds(), cfg.Timeout.Nanoseconds())

	// The max batch size is not a divisor of the total number of spans
	expectedBatchesNum := math.Ceil(float64(totalSpans) / float64(sendBatchMaxSize))

	require.Equal(t, totalSpans, sink.SpanCount())
	receivedTraces := sink.AllTraces()
	require.Len(t, receivedTraces, int(expectedBatchesNum))
	// we have to count the size after it was processed since splitTraces will cause some
	// repeated ResourceSpan data to be sent through the processor
	minSize := math.MaxInt
	maxSize := math.MinInt
	for _, td := range receivedTraces {
		minSize = min(minSize, sizer.TracesSize(td))
		maxSize = max(maxSize, sizer.TracesSize(td))
		sizeSum += sizer.TracesSize(td)
	}

	metadatatest.AssertEqualProcessorBatchBatchSendSizeBytes(t, tel,
		[]metricdata.HistogramDataPoint[int64]{
			{
				Attributes: attribute.NewSet(attribute.String("processor", "batch")),
				Count:      uint64(expectedBatchesNum),
				Bounds: []float64{
					10, 25, 50, 75, 100, 250, 500, 750, 1000, 2000, 3000, 4000, 5000, 6000, 7000, 8000, 9000, 10000, 20000, 30000, 50000,
					100_000, 200_000, 300_000, 400_000, 500_000, 600_000, 700_000, 800_000, 900_000,
					1000_000, 2000_000, 3000_000, 4000_000, 5000_000, 6000_000, 7000_000, 8000_000, 9000_000,
				},
				BucketCounts: []uint64{0, 0, 0, 0, 0, 0, 0, 0, 0, 0, 1, 0, 0, uint64(expectedBatchesNum - 1), 0, 0, 0, 0, 0, 0, 0, 0, 0, 0, 0, 0, 0, 0, 0, 0, 0, 0, 0, 0, 0, 0, 0, 0, 0, 0},
				Sum:          int64(sizeSum),
				Min:          metricdata.NewExtrema(int64(minSize)),
				Max:          metricdata.NewExtrema(int64(maxSize)),
			},
		}, metricdatatest.IgnoreTimestamp())

	metadatatest.AssertEqualProcessorBatchBatchSendSize(t, tel,
		[]metricdata.HistogramDataPoint[int64]{
			{
				Attributes:   attribute.NewSet(attribute.String("processor", "batch")),
				Count:        uint64(expectedBatchesNum),
				Bounds:       []float64{10, 25, 50, 75, 100, 250, 500, 750, 1000, 2000, 3000, 4000, 5000, 6000, 7000, 8000, 9000, 10000, 20000, 30000, 50000, 100000},
				BucketCounts: []uint64{0, 1, uint64(expectedBatchesNum - 1), 0, 0, 0, 0, 0, 0, 0, 0, 0, 0, 0, 0, 0, 0, 0, 0, 0, 0, 0, 0},
				Sum:          int64(sink.SpanCount()),
				Min:          metricdata.NewExtrema(int64(sendBatchSize - 1)),
				Max:          metricdata.NewExtrema(int64(cfg.SendBatchMaxSize)),
			},
		}, metricdatatest.IgnoreTimestamp())

	metadatatest.AssertEqualProcessorBatchBatchSizeTriggerSend(t, tel,
		[]metricdata.DataPoint[int64]{
			{
				Value:      int64(expectedBatchesNum - 1),
				Attributes: attribute.NewSet(attribute.String("processor", "batch")),
			},
		}, metricdatatest.IgnoreTimestamp())

	metadatatest.AssertEqualProcessorBatchMetadataCardinality(t, tel,
		[]metricdata.DataPoint[int64]{
			{
				Value:      1,
				Attributes: attribute.NewSet(attribute.String("processor", "batch")),
			},
		}, metricdatatest.IgnoreTimestamp())

	require.NoError(t, tel.Shutdown(context.Background()))
}

func TestBatchProcessorSentByTimeout(t *testing.T) {
	t.Run(t.Name()+"Legacy", func(t *testing.T) { testBatchProcessorSentByTimeout(t, false) }) // Test legacy implementation
	t.Run(t.Name()+"Helper", func(t *testing.T) { testBatchProcessorSentByTimeout(t, true) })  // Test new implementation
}

func testBatchProcessorSentByTimeout(t *testing.T, useExporterHelper bool) {
	defer setFeatureGateForTest(t, useExporterHelper)()

	sink := new(consumertest.TracesSink)
	cfg := createDefaultConfig().(*Config)
	sendBatchSize := 100
	cfg.SendBatchSize = uint32(sendBatchSize)
	cfg.Timeout = 100 * time.Millisecond

	requestCount := 5
	spansPerRequest := 10
	start := time.Now()

	traces, err := NewFactory().CreateTraces(context.Background(), processortest.NewNopSettings(metadata.Type), cfg, sink)
	require.NoError(t, err)
	require.NoError(t, traces.Start(context.Background(), componenttest.NewNopHost()))

	for range requestCount {
		td := testdata.GenerateTraces(spansPerRequest)
		require.NoError(t, traces.ConsumeTraces(context.Background(), td))
	}

	// Wait for at least one batch to be sent.
	for sink.SpanCount() == 0 {
		<-time.After(cfg.Timeout)
	}

	elapsed := time.Since(start)
	require.LessOrEqual(t, cfg.Timeout.Nanoseconds(), elapsed.Nanoseconds())

	// This should not change the results in the sink, verified by the expectedBatchesNum
	require.NoError(t, traces.Shutdown(context.Background()))

	expectedBatchesNum := 1
	expectedBatchingFactor := 5

	require.Equal(t, requestCount*spansPerRequest, sink.SpanCount())
	receivedTraces := sink.AllTraces()
	require.Len(t, receivedTraces, expectedBatchesNum)
	for _, td := range receivedTraces {
		rss := td.ResourceSpans()
		require.Equal(t, expectedBatchingFactor, rss.Len())
		for i := range expectedBatchingFactor {
			require.Equal(t, spansPerRequest, rss.At(i).ScopeSpans().At(0).Spans().Len())
		}
	}
}

func TestBatchProcessorTraceSendWhenClosing(t *testing.T) {
	t.Run(t.Name()+"Legacy", func(t *testing.T) { testBatchProcessorTraceSendWhenClosing(t, false) }) // Test legacy implementation
	t.Run(t.Name()+"Helper", func(t *testing.T) { testBatchProcessorTraceSendWhenClosing(t, true) })  // Test new implementation
}

func testBatchProcessorTraceSendWhenClosing(t *testing.T, useExporterHelper bool) {
	defer setFeatureGateForTest(t, useExporterHelper)()

	cfg := &Config{
		Timeout:       3 * time.Second,
		SendBatchSize: 1000,
	}
	sink := new(consumertest.TracesSink)

	traces, err := NewFactory().CreateTraces(context.Background(), processortest.NewNopSettings(metadata.Type), cfg, sink)
	require.NoError(t, err)
	require.NoError(t, traces.Start(context.Background(), componenttest.NewNopHost()))

	requestCount := 10
	spansPerRequest := 10
	for range requestCount {
		td := testdata.GenerateTraces(spansPerRequest)
		require.NoError(t, traces.ConsumeTraces(context.Background(), td))
	}

	require.NoError(t, traces.Shutdown(context.Background()))

	require.Equal(t, requestCount*spansPerRequest, sink.SpanCount())
	require.Len(t, sink.AllTraces(), 1)
}

func TestBatchMetricProcessor_ReceivingData(t *testing.T) {
	t.Run(t.Name()+"Legacy", func(t *testing.T) { testBatchMetricProcessor_ReceivingData(t, false) }) // Test legacy implementation
	t.Run(t.Name()+"Helper", func(t *testing.T) { testBatchMetricProcessor_ReceivingData(t, true) })  // Test new implementation
}

func testBatchMetricProcessor_ReceivingData(t *testing.T, useExporterHelper bool) {
	defer setFeatureGateForTest(t, useExporterHelper)()

	// Instantiate the batch processor with low config values to test data
	// gets sent through the processor.
	cfg := &Config{
		Timeout:       200 * time.Millisecond,
		SendBatchSize: 50,
	}

	requestCount := 100
	metricsPerRequest := 5
	sink := new(consumertest.MetricsSink)

	metrics, err := NewFactory().CreateMetrics(context.Background(), processortest.NewNopSettings(metadata.Type), cfg, sink)
	require.NoError(t, err)
	require.NoError(t, metrics.Start(context.Background(), componenttest.NewNopHost()))

	sentResourceMetrics := pmetric.NewMetrics().ResourceMetrics()

	for requestNum := range requestCount {
		md := testdata.GenerateMetrics(metricsPerRequest)
		ms := md.ResourceMetrics().At(0).ScopeMetrics().At(0).Metrics()
		for metricIndex := range metricsPerRequest {
			ms.At(metricIndex).SetName(getTestMetricName(requestNum, metricIndex))
		}
		md.ResourceMetrics().At(0).CopyTo(sentResourceMetrics.AppendEmpty())
		require.NoError(t, metrics.ConsumeMetrics(context.Background(), md))
	}

	// Added to test case with empty resources sent.
	md := pmetric.NewMetrics()
	assert.NoError(t, metrics.ConsumeMetrics(context.Background(), md))

	require.NoError(t, metrics.Shutdown(context.Background()))

	require.Equal(t, requestCount*2*metricsPerRequest, sink.DataPointCount())
	receivedMds := sink.AllMetrics()
	metricsReceivedByName := metricsReceivedByName(receivedMds)
	for requestNum := range requestCount {
		ms := sentResourceMetrics.At(requestNum).ScopeMetrics().At(0).Metrics()
		for metricIndex := range metricsPerRequest {
			require.Equal(t,
				ms.At(metricIndex),
				metricsReceivedByName[getTestMetricName(requestNum, metricIndex)])
		}
	}
}

func TestBatchMetricProcessorBatchSize(t *testing.T) {
	t.Run(t.Name()+"Legacy", func(t *testing.T) { testBatchMetricProcessorBatchSize(t, false) }) // Test legacy implementation
	t.Run(t.Name()+"Helper", func(t *testing.T) { testBatchMetricProcessorBatchSize(t, true) })  // Test new implementation
}

func testBatchMetricProcessorBatchSize(t *testing.T, useExporterHelper bool) {
	defer setFeatureGateForTest(t, useExporterHelper)()

	tel := componenttest.NewTelemetry()
	sizer := &pmetric.ProtoMarshaler{}

	// Instantiate the batch processor with low config values to test data
	// gets sent through the processor.
	cfg := &Config{
		Timeout:       100 * time.Millisecond,
		SendBatchSize: 50,
	}

	const (
		requestCount         = 100
		metricsPerRequest    = 5
		dataPointsPerMetric  = 2 // Since the int counter uses two datapoints.
		dataPointsPerRequest = metricsPerRequest * dataPointsPerMetric
	)
	sink := new(consumertest.MetricsSink)

	metrics, err := NewFactory().CreateMetrics(context.Background(), metadatatest.NewSettings(tel), cfg, sink)
	require.NoError(t, err)
	require.NoError(t, metrics.Start(context.Background(), componenttest.NewNopHost()))

	start := time.Now()
	size := 0
	for range requestCount {
		md := testdata.GenerateMetrics(metricsPerRequest)
		size += sizer.MetricsSize(md)
		require.NoError(t, metrics.ConsumeMetrics(context.Background(), md))
	}
	require.NoError(t, metrics.Shutdown(context.Background()))

	elapsed := time.Since(start)
	require.LessOrEqual(t, elapsed.Nanoseconds(), cfg.Timeout.Nanoseconds())

	expectedBatchesNum := requestCount * dataPointsPerRequest / cfg.SendBatchSize
	expectedBatchingFactor := int(cfg.SendBatchSize) / dataPointsPerRequest

	require.Equal(t, requestCount*2*metricsPerRequest, sink.DataPointCount())
	receivedMds := sink.AllMetrics()
	require.Len(t, receivedMds, int(expectedBatchesNum))
	for _, md := range receivedMds {
		require.Equal(t, expectedBatchingFactor, md.ResourceMetrics().Len())
		for i := range expectedBatchingFactor {
			require.Equal(t, metricsPerRequest, md.ResourceMetrics().At(i).ScopeMetrics().At(0).Metrics().Len())
		}
	}

	metadatatest.AssertEqualProcessorBatchBatchSendSizeBytes(t, tel,
		[]metricdata.HistogramDataPoint[int64]{
			{
				Attributes: attribute.NewSet(attribute.String("processor", "batch")),
				Count:      uint64(expectedBatchesNum),
				Bounds: []float64{
					10, 25, 50, 75, 100, 250, 500, 750, 1000, 2000, 3000, 4000, 5000, 6000, 7000, 8000, 9000, 10000, 20000, 30000, 50000,
					100_000, 200_000, 300_000, 400_000, 500_000, 600_000, 700_000, 800_000, 900_000,
					1000_000, 2000_000, 3000_000, 4000_000, 5000_000, 6000_000, 7000_000, 8000_000, 9000_000,
				},
				BucketCounts: []uint64{0, 0, 0, 0, 0, 0, 0, 0, 0, 0, 0, 0, 0, uint64(expectedBatchesNum), 0, 0, 0, 0, 0, 0, 0, 0, 0, 0, 0, 0, 0, 0, 0, 0, 0, 0, 0, 0, 0, 0, 0, 0, 0, 0},
				Sum:          int64(size),
				Min:          metricdata.NewExtrema(int64(size / int(expectedBatchesNum))),
				Max:          metricdata.NewExtrema(int64(size / int(expectedBatchesNum))),
			},
		}, metricdatatest.IgnoreTimestamp())

	metadatatest.AssertEqualProcessorBatchBatchSendSize(t, tel,
		[]metricdata.HistogramDataPoint[int64]{
			{
				Attributes:   attribute.NewSet(attribute.String("processor", "batch")),
				Count:        uint64(expectedBatchesNum),
				Bounds:       []float64{10, 25, 50, 75, 100, 250, 500, 750, 1000, 2000, 3000, 4000, 5000, 6000, 7000, 8000, 9000, 10000, 20000, 30000, 50000, 100000},
				BucketCounts: []uint64{0, 0, uint64(expectedBatchesNum), 0, 0, 0, 0, 0, 0, 0, 0, 0, 0, 0, 0, 0, 0, 0, 0, 0, 0, 0, 0},
				Sum:          int64(sink.DataPointCount()),
				Min:          metricdata.NewExtrema(int64(cfg.SendBatchSize)),
				Max:          metricdata.NewExtrema(int64(cfg.SendBatchSize)),
			},
		}, metricdatatest.IgnoreTimestamp())

	metadatatest.AssertEqualProcessorBatchBatchSizeTriggerSend(t, tel,
		[]metricdata.DataPoint[int64]{
			{
				Value:      int64(expectedBatchesNum),
				Attributes: attribute.NewSet(attribute.String("processor", "batch")),
			},
		}, metricdatatest.IgnoreTimestamp())

	metadatatest.AssertEqualProcessorBatchMetadataCardinality(t, tel,
		[]metricdata.DataPoint[int64]{
			{
				Value:      1,
				Attributes: attribute.NewSet(attribute.String("processor", "batch")),
			},
		}, metricdatatest.IgnoreTimestamp())

	require.NoError(t, tel.Shutdown(context.Background()))
}

func TestBatchMetrics_UnevenBatchMaxSize(t *testing.T) {
	t.Run(t.Name()+"Legacy", func(t *testing.T) { testBatchMetrics_UnevenBatchMaxSize(t, false) }) // Test legacy implementation
	t.Run(t.Name()+"Helper", func(t *testing.T) { testBatchMetrics_UnevenBatchMaxSize(t, true) })  // Test new implementation
}

func testBatchMetrics_UnevenBatchMaxSize(t *testing.T, useExporterHelper bool) {
	defer setFeatureGateForTest(t, useExporterHelper)()

	ctx := context.Background()
	sink := new(metricsSink)
	metricsCount := 50
	dataPointsPerMetric := 2
	sendBatchMaxSize := 99

	batchMetrics := newMetricsBatch(sink)
	md := testdata.GenerateMetrics(metricsCount)

	batchMetrics.add(md)
	require.Equal(t, dataPointsPerMetric*metricsCount, batchMetrics.dataPointCount)
	sent, req := batchMetrics.split(sendBatchMaxSize)
	sendErr := batchMetrics.export(ctx, req)
	require.NoError(t, sendErr)
	require.Equal(t, sendBatchMaxSize, sent)
	remainingDataPointCount := metricsCount*dataPointsPerMetric - sendBatchMaxSize
	require.Equal(t, remainingDataPointCount, batchMetrics.dataPointCount)
}

func TestBatchMetricsProcessor_Timeout(t *testing.T) {
	t.Run(t.Name()+"Legacy", func(t *testing.T) { testBatchMetricsProcessor_Timeout(t, false) }) // Test legacy implementation
	t.Run(t.Name()+"Helper", func(t *testing.T) { testBatchMetricsProcessor_Timeout(t, true) })  // Test new implementation
}

func testBatchMetricsProcessor_Timeout(t *testing.T, useExporterHelper bool) {
	defer setFeatureGateForTest(t, useExporterHelper)()

	cfg := &Config{
		Timeout:       100 * time.Millisecond,
		SendBatchSize: 101,
	}
	requestCount := 5
	metricsPerRequest := 10
	sink := new(consumertest.MetricsSink)

	metrics, err := NewFactory().CreateMetrics(context.Background(), processortest.NewNopSettings(metadata.Type), cfg, sink)
	require.NoError(t, err)
	require.NoError(t, metrics.Start(context.Background(), componenttest.NewNopHost()))

	start := time.Now()
	for range requestCount {
		md := testdata.GenerateMetrics(metricsPerRequest)
		require.NoError(t, metrics.ConsumeMetrics(context.Background(), md))
	}

	// Wait for at least one batch to be sent.
	for sink.DataPointCount() == 0 {
		<-time.After(cfg.Timeout)
	}

	elapsed := time.Since(start)
	require.LessOrEqual(t, cfg.Timeout.Nanoseconds(), elapsed.Nanoseconds())

	// This should not change the results in the sink, verified by the expectedBatchesNum
	require.NoError(t, metrics.Shutdown(context.Background()))

	expectedBatchesNum := 1
	expectedBatchingFactor := 5

	require.Equal(t, requestCount*2*metricsPerRequest, sink.DataPointCount())
	receivedMds := sink.AllMetrics()
	require.Len(t, receivedMds, expectedBatchesNum)
	for _, md := range receivedMds {
		require.Equal(t, expectedBatchingFactor, md.ResourceMetrics().Len())
		for i := range expectedBatchingFactor {
			require.Equal(t, metricsPerRequest, md.ResourceMetrics().At(i).ScopeMetrics().At(0).Metrics().Len())
		}
	}
}

func TestBatchMetricProcessor_Shutdown(t *testing.T) {
	t.Run(t.Name()+"Legacy", func(t *testing.T) { testBatchMetricProcessor_Shutdown(t, false) }) // Test legacy implementation
	t.Run(t.Name()+"Helper", func(t *testing.T) { testBatchMetricProcessor_Shutdown(t, true) })  // Test new implementation
}

func testBatchMetricProcessor_Shutdown(t *testing.T, useExporterHelper bool) {
	defer setFeatureGateForTest(t, useExporterHelper)()

	cfg := &Config{
		Timeout:       3 * time.Second,
		SendBatchSize: 1000,
	}
	requestCount := 5
	metricsPerRequest := 10
	sink := new(consumertest.MetricsSink)

	metrics, err := NewFactory().CreateMetrics(context.Background(), processortest.NewNopSettings(metadata.Type), cfg, sink)
	require.NoError(t, err)
	require.NoError(t, metrics.Start(context.Background(), componenttest.NewNopHost()))

	for range requestCount {
		md := testdata.GenerateMetrics(metricsPerRequest)
		require.NoError(t, metrics.ConsumeMetrics(context.Background(), md))
	}

	require.NoError(t, metrics.Shutdown(context.Background()))

	require.Equal(t, requestCount*2*metricsPerRequest, sink.DataPointCount())
	require.Len(t, sink.AllMetrics(), 1)
}

func getTestSpanName(requestNum, index int) string {
	return fmt.Sprintf("test-span-%d-%d", requestNum, index)
}

func spansReceivedByName(tds []ptrace.Traces) map[string]ptrace.Span {
	spansReceivedByName := map[string]ptrace.Span{}
	for i := range tds {
		rss := tds[i].ResourceSpans()
		for i := 0; i < rss.Len(); i++ {
			ilss := rss.At(i).ScopeSpans()
			for j := 0; j < ilss.Len(); j++ {
				spans := ilss.At(j).Spans()
				for k := 0; k < spans.Len(); k++ {
					span := spans.At(k)
					spansReceivedByName[spans.At(k).Name()] = span
				}
			}
		}
	}
	return spansReceivedByName
}

func metricsReceivedByName(mds []pmetric.Metrics) map[string]pmetric.Metric {
	metricsReceivedByName := map[string]pmetric.Metric{}
	for _, md := range mds {
		rms := md.ResourceMetrics()
		for i := 0; i < rms.Len(); i++ {
			ilms := rms.At(i).ScopeMetrics()
			for j := 0; j < ilms.Len(); j++ {
				metrics := ilms.At(j).Metrics()
				for k := 0; k < metrics.Len(); k++ {
					metric := metrics.At(k)
					metricsReceivedByName[metric.Name()] = metric
				}
			}
		}
	}
	return metricsReceivedByName
}

func getTestMetricName(requestNum, index int) string {
	return fmt.Sprintf("test-metric-int-%d-%d", requestNum, index)
}

func BenchmarkTraceSizeBytes(b *testing.B) {
	sizer := &ptrace.ProtoMarshaler{}
	td := testdata.GenerateTraces(8192)
	for b.Loop() {
		fmt.Println(sizer.TracesSize(td))
	}
}

func BenchmarkTraceSizeSpanCount(b *testing.B) {
	td := testdata.GenerateTraces(8192)
	for b.Loop() {
		td.SpanCount()
	}
}

func BenchmarkBatchMetricProcessor(b *testing.B) {
	b.StopTimer()
	cfg := &Config{
		Timeout:       100 * time.Millisecond,
		SendBatchSize: 2000,
	}
	runMetricsProcessorBenchmark(b, cfg)
}

func BenchmarkMultiBatchMetricProcessor(b *testing.B) {
	b.StopTimer()
	cfg := &Config{
		Timeout:       100 * time.Millisecond,
		SendBatchSize: 2000,
		MetadataKeys:  []string{"test", "test2"},
	}
	runMetricsProcessorBenchmark(b, cfg)
}

func runMetricsProcessorBenchmark(b *testing.B, cfg *Config) {
	ctx := context.Background()
	sink := new(metricsSink)
	metrics, err := NewFactory().CreateMetrics(context.Background(), processortest.NewNopSettings(metadata.Type), cfg, sink)
	require.NoError(b, err)
	require.NoError(b, metrics.Start(ctx, componenttest.NewNopHost()))

	const metricsPerRequest = 1000
	b.StartTimer()
	b.RunParallel(func(pb *testing.PB) {
		for pb.Next() {
			require.NoError(b, metrics.ConsumeMetrics(ctx, testdata.GenerateMetrics(metricsPerRequest)))
		}
	})
	b.StopTimer()
	require.NoError(b, metrics.Shutdown(ctx))
	require.Equal(b, b.N*metricsPerRequest, sink.metricsCount)
}

type metricsSink struct {
	mu           sync.Mutex
	metricsCount int
}

func (sme *metricsSink) Capabilities() consumer.Capabilities {
	return consumer.Capabilities{
		MutatesData: false,
	}
}

func (sme *metricsSink) ConsumeMetrics(_ context.Context, md pmetric.Metrics) error {
	sme.mu.Lock()
	defer sme.mu.Unlock()
	sme.metricsCount += md.MetricCount()
	return nil
}

func TestBatchLogProcessor_ReceivingData(t *testing.T) {
	t.Run(t.Name()+"Legacy", func(t *testing.T) { testBatchLogProcessor_ReceivingData(t, false) }) // Test legacy implementation
	t.Run(t.Name()+"Helper", func(t *testing.T) { testBatchLogProcessor_ReceivingData(t, true) })  // Test new implementation
}

func testBatchLogProcessor_ReceivingData(t *testing.T, useExporterHelper bool) {
	defer setFeatureGateForTest(t, useExporterHelper)()

	// Instantiate the batch processor with low config values to test data
	// gets sent through the processor.
	cfg := &Config{
		Timeout:       200 * time.Millisecond,
		SendBatchSize: 50,
	}

	requestCount := 100
	logsPerRequest := 5
	sink := new(consumertest.LogsSink)

	logs, err := NewFactory().CreateLogs(context.Background(), processortest.NewNopSettings(metadata.Type), cfg, sink)
	require.NoError(t, err)
	require.NoError(t, logs.Start(context.Background(), componenttest.NewNopHost()))

	sentResourceLogs := plog.NewLogs().ResourceLogs()

	for requestNum := range requestCount {
		ld := testdata.GenerateLogs(logsPerRequest)
		lrs := ld.ResourceLogs().At(0).ScopeLogs().At(0).LogRecords()
		for logIndex := range logsPerRequest {
			lrs.At(logIndex).SetSeverityText(getTestLogSeverityText(requestNum, logIndex))
		}
		ld.ResourceLogs().At(0).CopyTo(sentResourceLogs.AppendEmpty())
		require.NoError(t, logs.ConsumeLogs(context.Background(), ld))
	}

	// Added to test case with empty resources sent.
	ld := plog.NewLogs()
	assert.NoError(t, logs.ConsumeLogs(context.Background(), ld))

	require.NoError(t, logs.Shutdown(context.Background()))

	require.Equal(t, requestCount*logsPerRequest, sink.LogRecordCount())
	receivedMds := sink.AllLogs()
	logsReceivedBySeverityText := logsReceivedBySeverityText(receivedMds)
	for requestNum := range requestCount {
		lrs := sentResourceLogs.At(requestNum).ScopeLogs().At(0).LogRecords()
		for logIndex := range logsPerRequest {
			require.Equal(t,
				lrs.At(logIndex),
				logsReceivedBySeverityText[getTestLogSeverityText(requestNum, logIndex)])
		}
	}
}

func TestBatchLogProcessor_BatchSize(t *testing.T) {
	t.Run(t.Name()+"Legacy", func(t *testing.T) { testBatchLogProcessor_BatchSize(t, false) }) // Test legacy implementation
	t.Run(t.Name()+"Helper", func(t *testing.T) { testBatchLogProcessor_BatchSize(t, true) })  // Test new implementation
}

func testBatchLogProcessor_BatchSize(t *testing.T, useExporterHelper bool) {
	defer setFeatureGateForTest(t, useExporterHelper)()

	tel := componenttest.NewTelemetry()
	sizer := &plog.ProtoMarshaler{}

	// Instantiate the batch processor with low config values to test data
	// gets sent through the processor.
	cfg := &Config{
		Timeout:       100 * time.Millisecond,
		SendBatchSize: 50,
	}

	const (
		requestCount   = 100
		logsPerRequest = 5
	)
	sink := new(consumertest.LogsSink)

	logs, err := NewFactory().CreateLogs(context.Background(), metadatatest.NewSettings(tel), cfg, sink)
	require.NoError(t, err)
	require.NoError(t, logs.Start(context.Background(), componenttest.NewNopHost()))

	start := time.Now()
	size := 0
	for range requestCount {
		ld := testdata.GenerateLogs(logsPerRequest)
		size += sizer.LogsSize(ld)
		require.NoError(t, logs.ConsumeLogs(context.Background(), ld))
	}
	require.NoError(t, logs.Shutdown(context.Background()))

	elapsed := time.Since(start)
	require.LessOrEqual(t, elapsed.Nanoseconds(), cfg.Timeout.Nanoseconds())

	expectedBatchesNum := requestCount * logsPerRequest / cfg.SendBatchSize
	expectedBatchingFactor := int(cfg.SendBatchSize) / logsPerRequest

	require.Equal(t, requestCount*logsPerRequest, sink.LogRecordCount())
	receivedMds := sink.AllLogs()
	require.Len(t, receivedMds, int(expectedBatchesNum))
	for _, ld := range receivedMds {
		require.Equal(t, expectedBatchingFactor, ld.ResourceLogs().Len())
		for i := range expectedBatchingFactor {
			require.Equal(t, logsPerRequest, ld.ResourceLogs().At(i).ScopeLogs().At(0).LogRecords().Len())
		}
	}

	metadatatest.AssertEqualProcessorBatchBatchSendSizeBytes(t, tel,
		[]metricdata.HistogramDataPoint[int64]{
			{
				Attributes: attribute.NewSet(attribute.String("processor", "batch")),
				Count:      uint64(expectedBatchesNum),
				Bounds: []float64{
					10, 25, 50, 75, 100, 250, 500, 750, 1000, 2000, 3000, 4000, 5000, 6000, 7000, 8000, 9000, 10000, 20000, 30000, 50000,
					100_000, 200_000, 300_000, 400_000, 500_000, 600_000, 700_000, 800_000, 900_000,
					1000_000, 2000_000, 3000_000, 4000_000, 5000_000, 6000_000, 7000_000, 8000_000, 9000_000,
				},
				BucketCounts: []uint64{0, 0, 0, 0, 0, 0, 0, 0, 0, 0, 0, 0, 0, uint64(expectedBatchesNum), 0, 0, 0, 0, 0, 0, 0, 0, 0, 0, 0, 0, 0, 0, 0, 0, 0, 0, 0, 0, 0, 0, 0, 0, 0, 0},
				Sum:          int64(size),
				Min:          metricdata.NewExtrema(int64(size / int(expectedBatchesNum))),
				Max:          metricdata.NewExtrema(int64(size / int(expectedBatchesNum))),
			},
		}, metricdatatest.IgnoreTimestamp())

	metadatatest.AssertEqualProcessorBatchBatchSendSize(t, tel,
		[]metricdata.HistogramDataPoint[int64]{
			{
				Attributes:   attribute.NewSet(attribute.String("processor", "batch")),
				Count:        uint64(expectedBatchesNum),
				Bounds:       []float64{10, 25, 50, 75, 100, 250, 500, 750, 1000, 2000, 3000, 4000, 5000, 6000, 7000, 8000, 9000, 10000, 20000, 30000, 50000, 100000},
				BucketCounts: []uint64{0, 0, uint64(expectedBatchesNum), 0, 0, 0, 0, 0, 0, 0, 0, 0, 0, 0, 0, 0, 0, 0, 0, 0, 0, 0, 0},
				Sum:          int64(sink.LogRecordCount()),
				Min:          metricdata.NewExtrema(int64(cfg.SendBatchSize)),
				Max:          metricdata.NewExtrema(int64(cfg.SendBatchSize)),
			},
		}, metricdatatest.IgnoreTimestamp())

	metadatatest.AssertEqualProcessorBatchBatchSizeTriggerSend(t, tel,
		[]metricdata.DataPoint[int64]{
			{
				Value:      int64(expectedBatchesNum),
				Attributes: attribute.NewSet(attribute.String("processor", "batch")),
			},
		}, metricdatatest.IgnoreTimestamp())

	metadatatest.AssertEqualProcessorBatchMetadataCardinality(t, tel,
		[]metricdata.DataPoint[int64]{
			{
				Value:      1,
				Attributes: attribute.NewSet(attribute.String("processor", "batch")),
			},
		}, metricdatatest.IgnoreTimestamp())

	require.NoError(t, tel.Shutdown(context.Background()))
}

func TestBatchLogsProcessor_Timeout(t *testing.T) {
	testBatchLogsProcessor_Timeout(t, false) // Test legacy implementation
	testBatchLogsProcessor_Timeout(t, true)  // Test new implementation
}

func testBatchLogsProcessor_Timeout(t *testing.T, useExporterHelper bool) {
	defer setFeatureGateForTest(t, useExporterHelper)()

	cfg := &Config{
		Timeout:       100 * time.Millisecond,
		SendBatchSize: 100,
	}
	requestCount := 5
	logsPerRequest := 10
	sink := new(consumertest.LogsSink)

	logs, err := NewFactory().CreateLogs(context.Background(), processortest.NewNopSettings(metadata.Type), cfg, sink)
	require.NoError(t, err)
	require.NoError(t, logs.Start(context.Background(), componenttest.NewNopHost()))

	start := time.Now()
	for range requestCount {
		ld := testdata.GenerateLogs(logsPerRequest)
		require.NoError(t, logs.ConsumeLogs(context.Background(), ld))
	}

	// Wait for at least one batch to be sent.
	for sink.LogRecordCount() == 0 {
		<-time.After(cfg.Timeout)
	}

	elapsed := time.Since(start)
	require.LessOrEqual(t, cfg.Timeout.Nanoseconds(), elapsed.Nanoseconds())

	// This should not change the results in the sink, verified by the expectedBatchesNum
	require.NoError(t, logs.Shutdown(context.Background()))

	expectedBatchesNum := 1
	expectedBatchingFactor := 5

	require.Equal(t, requestCount*logsPerRequest, sink.LogRecordCount())
	receivedMds := sink.AllLogs()
	require.Len(t, receivedMds, expectedBatchesNum)
	for _, ld := range receivedMds {
		require.Equal(t, expectedBatchingFactor, ld.ResourceLogs().Len())
		for i := range expectedBatchingFactor {
			require.Equal(t, logsPerRequest, ld.ResourceLogs().At(i).ScopeLogs().At(0).LogRecords().Len())
		}
	}
}

func TestBatchLogProcessor_Shutdown(t *testing.T) {
	t.Run(t.Name()+"Legacy", func(t *testing.T) { testBatchLogProcessor_Shutdown(t, false) }) // Test legacy implementation
	t.Run(t.Name()+"Helper", func(t *testing.T) { testBatchLogProcessor_Shutdown(t, true) })  // Test new implementation
}

func testBatchLogProcessor_Shutdown(t *testing.T, useExporterHelper bool) {
	defer setFeatureGateForTest(t, useExporterHelper)()

	cfg := &Config{
		Timeout:       3 * time.Second,
		SendBatchSize: 1000,
	}
	requestCount := 5
	logsPerRequest := 10
	sink := new(consumertest.LogsSink)

	logs, err := NewFactory().CreateLogs(context.Background(), processortest.NewNopSettings(metadata.Type), cfg, sink)
	require.NoError(t, err)
	require.NoError(t, logs.Start(context.Background(), componenttest.NewNopHost()))

	for range requestCount {
		ld := testdata.GenerateLogs(logsPerRequest)
		require.NoError(t, logs.ConsumeLogs(context.Background(), ld))
	}

	require.NoError(t, logs.Shutdown(context.Background()))

	require.Equal(t, requestCount*logsPerRequest, sink.LogRecordCount())
	require.Len(t, sink.AllLogs(), 1)
}

func getTestLogSeverityText(requestNum, index int) string {
	return fmt.Sprintf("test-log-int-%d-%d", requestNum, index)
}

func logsReceivedBySeverityText(lds []plog.Logs) map[string]plog.LogRecord {
	logsReceivedBySeverityText := map[string]plog.LogRecord{}
	for i := range lds {
		ld := lds[i]
		rms := ld.ResourceLogs()
		for i := 0; i < rms.Len(); i++ {
			ilms := rms.At(i).ScopeLogs()
			for j := 0; j < ilms.Len(); j++ {
				logs := ilms.At(j).LogRecords()
				for k := 0; k < logs.Len(); k++ {
					log := logs.At(k)
					logsReceivedBySeverityText[log.SeverityText()] = log
				}
			}
		}
	}
	return logsReceivedBySeverityText
}

func TestShutdown(t *testing.T) {
	t.Run(t.Name()+"Legacy", func(t *testing.T) { testShutdown(t, false) }) // Test legacy implementation
	t.Run(t.Name()+"Helper", func(t *testing.T) { testShutdown(t, true) })  // Test new implementation
}

func testShutdown(t *testing.T, useExporterHelper bool) {
	defer setFeatureGateForTest(t, useExporterHelper)()

	factory := NewFactory()
	processortest.VerifyShutdown(t, factory, factory.CreateDefaultConfig())
}

type metadataTracesSink struct {
	*consumertest.TracesSink

	lock               sync.Mutex
	spanCountByToken12 map[string]int
}

func formatTwo(first, second []string) string {
	return fmt.Sprintf("%s;%s", first, second)
}

func (mts *metadataTracesSink) ConsumeTraces(ctx context.Context, td ptrace.Traces) error {
	info := client.FromContext(ctx)
	token1 := info.Metadata.Get("token1")
	token2 := info.Metadata.Get("token2")
	mts.lock.Lock()
	defer mts.lock.Unlock()

	mts.spanCountByToken12[formatTwo(
		token1,
		token2,
	)] += td.SpanCount()
	return mts.TracesSink.ConsumeTraces(ctx, td)
}

func TestBatchProcessorSpansBatchedByMetadata(t *testing.T) {
	sink := &metadataTracesSink{
		TracesSink:         &consumertest.TracesSink{},
		spanCountByToken12: map[string]int{},
	}
	cfg := createDefaultConfig().(*Config)
	cfg.SendBatchSize = 1000
	cfg.Timeout = 10 * time.Minute
	cfg.MetadataKeys = []string{"token1", "token2"}
	traces, err := NewFactory().CreateTraces(context.Background(), processortest.NewNopSettings(metadata.Type), cfg, sink)
	require.NoError(t, err)
	require.NoError(t, traces.Start(context.Background(), componenttest.NewNopHost()))

	bg := context.Background()
	callCtxs := []context.Context{
		client.NewContext(bg, client.Info{
			Metadata: client.NewMetadata(map[string][]string{
				"token1": {"single"},
				"token3": {"n/a"},
			}),
		}),
		client.NewContext(bg, client.Info{
			Metadata: client.NewMetadata(map[string][]string{
				"token1": {"single"},
				"token2": {"one", "two"},
				"token4": {"n/a"},
			}),
		}),
		client.NewContext(bg, client.Info{
			Metadata: client.NewMetadata(map[string][]string{
				"token1": nil,
				"token2": {"single"},
			}),
		}),
		client.NewContext(bg, client.Info{
			Metadata: client.NewMetadata(map[string][]string{
				"token1": {"one", "two", "three"},
				"token2": {"single"},
				"token3": {"n/a"},
				"token4": {"n/a", "d/c"},
			}),
		}),
	}
	expectByContext := make([]int, len(callCtxs))

	requestCount := 1000
	spansPerRequest := 33
	sentResourceSpans := ptrace.NewTraces().ResourceSpans()
	for requestNum := range requestCount {
		td := testdata.GenerateTraces(spansPerRequest)
		spans := td.ResourceSpans().At(0).ScopeSpans().At(0).Spans()
		for spanIndex := range spansPerRequest {
			spans.At(spanIndex).SetName(getTestSpanName(requestNum, spanIndex))
		}
		td.ResourceSpans().At(0).CopyTo(sentResourceSpans.AppendEmpty())
		// use round-robin to assign context.
		num := requestNum % len(callCtxs)
		expectByContext[num] += spansPerRequest
		require.NoError(t, traces.ConsumeTraces(callCtxs[num], td))
	}

	require.NoError(t, traces.Shutdown(context.Background()))

	// The following tests are the same as TestBatchProcessorSpansDelivered().
	require.Equal(t, requestCount*spansPerRequest, sink.SpanCount())
	receivedTraces := sink.AllTraces()
	spansReceivedByName := spansReceivedByName(receivedTraces)
	for requestNum := range requestCount {
		spans := sentResourceSpans.At(requestNum).ScopeSpans().At(0).Spans()
		for spanIndex := range spansPerRequest {
			require.Equal(t,
				spans.At(spanIndex),
				spansReceivedByName[getTestSpanName(requestNum, spanIndex)])
		}
	}

	// This test ensures each context had the expected number of spans.
	require.Len(t, sink.spanCountByToken12, len(callCtxs))
	for idx, ctx := range callCtxs {
		md := client.FromContext(ctx).Metadata
		exp := formatTwo(md.Get("token1"), md.Get("token2"))
		require.Equal(t, expectByContext[idx], sink.spanCountByToken12[exp])
	}
}

func TestBatchProcessorDuplicateMetadataKeys(t *testing.T) {
	cfg := createDefaultConfig().(*Config)
	cfg.MetadataKeys = []string{"myTOKEN", "mytoken"}
	err := cfg.Validate()
	require.ErrorContains(t, err, "duplicate")
	require.ErrorContains(t, err, "mytoken")
}

func TestBatchProcessorMetadataCardinalityLimit(t *testing.T) {
	const cardLimit = 10

	sink := new(consumertest.TracesSink)
	cfg := createDefaultConfig().(*Config)
	cfg.MetadataKeys = []string{"token"}
	cfg.MetadataCardinalityLimit = cardLimit
	traces, err := NewFactory().CreateTraces(context.Background(), processortest.NewNopSettings(metadata.Type), cfg, sink)
	require.NoError(t, err)
	require.NoError(t, traces.Start(context.Background(), componenttest.NewNopHost()))

	bg := context.Background()
	for requestNum := range cardLimit {
		td := testdata.GenerateTraces(1)
		ctx := client.NewContext(bg, client.Info{
			Metadata: client.NewMetadata(map[string][]string{
				"token": {strconv.Itoa(requestNum)},
			}),
		})

		require.NoError(t, traces.ConsumeTraces(ctx, td))
	}

	td := testdata.GenerateTraces(1)
	ctx := client.NewContext(bg, client.Info{
		Metadata: client.NewMetadata(map[string][]string{
			"token": {"limit_exceeded"},
		}),
	})
	err = traces.ConsumeTraces(ctx, td)

	require.Error(t, err)
	assert.True(t, consumererror.IsPermanent(err))
	require.ErrorContains(t, err, "too many")

	require.NoError(t, traces.Shutdown(context.Background()))
}

func TestBatchZeroConfig(t *testing.T) {
	t.Run(t.Name()+"Legacy", func(t *testing.T) { testBatchZeroConfig(t, false) }) // Test legacy implementation
	t.Run(t.Name()+"Helper", func(t *testing.T) { testBatchZeroConfig(t, true) })  // Test new implementation
}

func testBatchZeroConfig(t *testing.T, useExporterHelper bool) {
	defer setFeatureGateForTest(t, useExporterHelper)()

	// This is a no-op configuration. No need for a timer, no
	// minimum, no maximum, just a pass through.
	cfg := &Config{}

	require.NoError(t, cfg.Validate())

	const requestCount = 5
	const logsPerRequest = 10
	sink := new(consumertest.LogsSink)
	logs, err := NewFactory().CreateLogs(context.Background(), processortest.NewNopSettings(metadata.Type), cfg, sink)
	require.NoError(t, err)
	require.NoError(t, logs.Start(context.Background(), componenttest.NewNopHost()))
	defer func() { require.NoError(t, logs.Shutdown(context.Background())) }()

	expect := 0
	for requestNum := range requestCount {
		cnt := logsPerRequest + requestNum
		expect += cnt
		ld := testdata.GenerateLogs(cnt)
		require.NoError(t, logs.ConsumeLogs(context.Background(), ld))
	}

	// Wait for all batches.
	require.Eventually(t, func() bool {
		return sink.LogRecordCount() == expect
	}, time.Second, 5*time.Millisecond)

	// Expect them to be the original sizes.
	receivedMds := sink.AllLogs()
	require.Len(t, receivedMds, requestCount)
	for i, ld := range receivedMds {
		require.Equal(t, 1, ld.ResourceLogs().Len())
		require.Equal(t, logsPerRequest+i, ld.LogRecordCount())
	}
}

func TestBatchSplitOnly(t *testing.T) {
	t.Run(t.Name()+"Legacy", func(t *testing.T) { testBatchSplitOnly(t, false) }) // Test legacy implementation
	t.Run(t.Name()+"Helper", func(t *testing.T) { testBatchSplitOnly(t, true) })  // Test new implementation
}

func testBatchSplitOnly(t *testing.T, useExporterHelper bool) {
	defer setFeatureGateForTest(t, useExporterHelper)()

	const maxBatch = 10
	const requestCount = 5
	const logsPerRequest = 100

	cfg := &Config{
		SendBatchMaxSize: maxBatch,
	}

	require.NoError(t, cfg.Validate())

	sink := new(consumertest.LogsSink)
	logs, err := NewFactory().CreateLogs(context.Background(), processortest.NewNopSettings(metadata.Type), cfg, sink)
	require.NoError(t, err)
	require.NoError(t, logs.Start(context.Background(), componenttest.NewNopHost()))
	defer func() { require.NoError(t, logs.Shutdown(context.Background())) }()

	for range requestCount {
		ld := testdata.GenerateLogs(logsPerRequest)
		require.NoError(t, logs.ConsumeLogs(context.Background(), ld))
	}

	// Wait for all batches.
	require.Eventually(t, func() bool {
		return sink.LogRecordCount() == logsPerRequest*requestCount
	}, time.Second, 5*time.Millisecond)

	// Expect them to be the limited by maxBatch.
	receivedMds := sink.AllLogs()
	require.Len(t, receivedMds, requestCount*logsPerRequest/maxBatch)
	for _, ld := range receivedMds {
		require.Equal(t, maxBatch, ld.LogRecordCount())
	}
}<|MERGE_RESOLUTION|>--- conflicted
+++ resolved
@@ -151,12 +151,7 @@
 	requestCount := 1000
 	spansPerRequest := 100
 	sentResourceSpans := ptrace.NewTraces().ResourceSpans()
-<<<<<<< HEAD
-
-	for requestNum := 0; requestNum < requestCount; requestNum++ {
-=======
 	for requestNum := range requestCount {
->>>>>>> 28a50870
 		td := testdata.GenerateTraces(spansPerRequest)
 		spans := td.ResourceSpans().At(0).ScopeSpans().At(0).Spans()
 		for spanIndex := range spansPerRequest {
@@ -205,29 +200,19 @@
 
 	requestCount := 1000
 	spansPerRequest := 150
-<<<<<<< HEAD
 	var wg sync.WaitGroup
 	wg.Add(requestCount)
 	// Requests are in parallel
-	for requestNum := 0; requestNum < requestCount; requestNum++ {
+	for requestNum := range requestCount {
 		go func() {
 			defer wg.Done()
 			td := testdata.GenerateTraces(spansPerRequest)
 			spans := td.ResourceSpans().At(0).ScopeSpans().At(0).Spans()
-			for spanIndex := 0; spanIndex < spansPerRequest; spanIndex++ {
+			for spanIndex := range spansPerRequest {
 				spans.At(spanIndex).SetName(getTestSpanName(requestNum, spanIndex))
 			}
 			require.NoError(t, traces.ConsumeTraces(context.Background(), td))
 		}()
-=======
-	for requestNum := range requestCount {
-		td := testdata.GenerateTraces(spansPerRequest)
-		spans := td.ResourceSpans().At(0).ScopeSpans().At(0).Spans()
-		for spanIndex := range spansPerRequest {
-			spans.At(spanIndex).SetName(getTestSpanName(requestNum, spanIndex))
-		}
-		require.NoError(t, traces.ConsumeTraces(context.Background(), td))
->>>>>>> 28a50870
 	}
 	wg.Wait()
 
