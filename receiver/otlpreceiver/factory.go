--- conflicted
+++ resolved
@@ -69,15 +69,8 @@
 	cfg component.Config,
 	nextConsumer consumer.Traces,
 ) (receiver.Traces, error) {
-<<<<<<< HEAD
-	var err error
-	r := receivers.GetOrAdd(cfg, func() (comp component.Component) {
-		comp, err = newOtlpReceiver(cfg.(*Config), set)
-		return comp
-=======
 	r, err := receivers.GetOrAdd(cfg, func() (component.Component, error) {
 		return newOtlpReceiver(cfg.(*Config), set)
->>>>>>> 3efa2bcd
 	})
 	if err != nil {
 		return nil, err
@@ -96,15 +89,8 @@
 	cfg component.Config,
 	consumer consumer.Metrics,
 ) (receiver.Metrics, error) {
-<<<<<<< HEAD
-	var err error
-	r := receivers.GetOrAdd(cfg, func() (comp component.Component) {
-		comp, err = newOtlpReceiver(cfg.(*Config), set)
-		return comp
-=======
 	r, err := receivers.GetOrAdd(cfg, func() (component.Component, error) {
 		return newOtlpReceiver(cfg.(*Config), set)
->>>>>>> 3efa2bcd
 	})
 	if err != nil {
 		return nil, err
@@ -123,15 +109,8 @@
 	cfg component.Config,
 	consumer consumer.Logs,
 ) (receiver.Logs, error) {
-<<<<<<< HEAD
-	var err error
-	r := receivers.GetOrAdd(cfg, func() (comp component.Component) {
-		comp, err = newOtlpReceiver(cfg.(*Config), set)
-		return comp
-=======
 	r, err := receivers.GetOrAdd(cfg, func() (component.Component, error) {
 		return newOtlpReceiver(cfg.(*Config), set)
->>>>>>> 3efa2bcd
 	})
 	if err != nil {
 		return nil, err
