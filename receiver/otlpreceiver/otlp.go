--- conflicted
+++ resolved
@@ -46,7 +46,6 @@
 	serverGRPC *grpc.Server
 	httpMux    *http.ServeMux
 	serverHTTP *http.Server
-	obsNet     *obsreport.NetworkReporter
 
 	tracesReceiver  *trace.Receiver
 	metricsReceiver *metrics.Receiver
@@ -55,6 +54,7 @@
 
 	obsrepGRPC *obsreport.Receiver
 	obsrepHTTP *obsreport.Receiver
+	obsNet     *obsreport.NetworkReporter
 
 	settings receiver.CreateSettings
 }
@@ -62,31 +62,20 @@
 // newOtlpReceiver just creates the OpenTelemetry receiver services. It is the caller's
 // responsibility to invoke the respective Start*Reception methods as well
 // as the various Stop*Reception methods to end it.
-<<<<<<< HEAD
-func newOtlpReceiver(cfg *Config, settings receiver.CreateSettings) (*otlpReceiver, error) {
-	obsNet, err := obsreport.NewReceiverNetworkReporter(settings)
+func newOtlpReceiver(cfg *Config, set receiver.CreateSettings) (*otlpReceiver, error) {
+	obsNet, err := obsreport.NewReceiverNetworkReporter(set)
 	if err != nil {
 		return nil, err
 	}
 
-	r := &otlpReceiver{
-		cfg:      cfg,
-		settings: settings,
-		obsNet:   obsNet,
-=======
-func newOtlpReceiver(cfg *Config, set receiver.CreateSettings) (*otlpReceiver, error) {
 	r := &otlpReceiver{
 		cfg:      cfg,
 		settings: set,
->>>>>>> 3efa2bcd
+		obsNet:   obsNet,
 	}
 	if cfg.HTTP != nil {
 		r.httpMux = http.NewServeMux()
 	}
-
-<<<<<<< HEAD
-=======
-	var err error
 	r.obsrepGRPC, err = obsreport.NewReceiver(obsreport.ReceiverSettings{
 		ReceiverID:             set.ID,
 		Transport:              "grpc",
@@ -104,7 +93,6 @@
 		return nil, err
 	}
 
->>>>>>> 3efa2bcd
 	return r, nil
 }
 
